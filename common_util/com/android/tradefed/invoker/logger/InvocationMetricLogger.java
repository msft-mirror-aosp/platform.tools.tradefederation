--- conflicted
+++ resolved
@@ -413,13 +413,10 @@
         MODULE_CACHE_DOWNLOAD_TIME("module_cache_download_time", true),
         MODULE_RESULTS_CHECKING_CACHE("module_results_checking_cache", true),
         MODULE_RESULTS_CACHE_HIT("module_results_cache_hit", true),
-<<<<<<< HEAD
-=======
         MODULE_CACHE_HIT_ID("module_cache_hit_id", true),
         MODULE_CACHE_MISS_ID("module_cache_miss_id", true),
         MODULE_CACHE_NO_DIR("module_cache_no_dir", true),
         MODULE_RESULTS_CACHE_DEVICE_MISMATCH("module_results_cache_device_mismatch", true),
->>>>>>> b051fab3
         ;
 
         private final String mKeyName;
