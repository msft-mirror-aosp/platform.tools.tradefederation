# Copyright 2018, The Android Open Source Project
#
# Licensed under the Apache License, Version 2.0 (the "License");
# you may not use this file except in compliance with the License.
# You may obtain a copy of the License at
#
#     http://www.apache.org/licenses/LICENSE-2.0
#
# Unless required by applicable law or agreed to in writing, software
# distributed under the License is distributed on an "AS IS" BASIS,
# WITHOUT WARRANTIES OR CONDITIONS OF ANY KIND, either express or implied.
# See the License for the specific language governing permissions and
# limitations under the License.

"""
Module Finder class.
"""

import logging
import os
import re

# pylint: disable=import-error
import atest_error
import atest_utils
import constants
from test_finders import test_info
from test_finders import test_finder_base
from test_finders import test_finder_utils
from test_runners import atest_tf_test_runner
from test_runners import robolectric_test_runner
from test_runners import vts_tf_test_runner

_CC_EXT_RE = re.compile(r'.*(\.cc|\.cpp)$', re.I)
_JAVA_EXT_RE = re.compile(r'.*(\.java|\.kt)$', re.I)

_MODULES_IN = 'MODULES-IN-%s'
_ANDROID_MK = 'Android.mk'

# These are suites in LOCAL_COMPATIBILITY_SUITE that aren't really suites so
# we can ignore them.
_SUITES_TO_IGNORE = frozenset({'general-tests', 'device-tests', 'tests'})

class ModuleFinder(test_finder_base.TestFinderBase):
    """Module finder class."""
    NAME = 'MODULE'
    _TEST_RUNNER = atest_tf_test_runner.AtestTradefedTestRunner.NAME
    _ROBOLECTRIC_RUNNER = robolectric_test_runner.RobolectricTestRunner.NAME
    _VTS_TEST_RUNNER = vts_tf_test_runner.VtsTradefedTestRunner.NAME

    def __init__(self, module_info=None):
        super(ModuleFinder, self).__init__()
        self.root_dir = os.environ.get(constants.ANDROID_BUILD_TOP)
        self.module_info = module_info

    def _determine_testable_module(self, path):
        """Determine which module the user is trying to test.

        Returns the module to test. If there are multiple possibilities, will
        ask the user. Otherwise will return the only module found.

        Args:
            path: String path of module to look for.

        Returns:
            String of the module name.
        """
        testable_modules = []
        for mod in self.module_info.get_module_names(path):
            mod_info = self.module_info.get_module_info(mod)
            # Robolectric tests always exist in pairs of 2, one module to build
            # the test and another to run it. For now, we are assuming they are
            # isolated in their own folders and will return if we find one.
            if self.module_info.is_robolectric_test(mod):
                return mod
            if self.module_info.is_testable_module(mod_info):
                testable_modules.append(mod_info.get(constants.MODULE_NAME))
        return test_finder_utils.extract_test_from_tests(testable_modules)

    def _is_vts_module(self, module_name):
        """Returns True if the module is a vts module, else False."""
        mod_info = self.module_info.get_module_info(module_name)
        suites = []
        if mod_info:
            suites = mod_info.get('compatibility_suites', [])
        # Pull out all *ts (cts, tvts, etc) suites.
        suites = [suite for suite in suites if suite not in _SUITES_TO_IGNORE]
        return len(suites) == 1 and 'vts' in suites

    def _update_to_vts_test_info(self, test):
        """Fill in the fields with vts specific info.

        We need to update the runner to use the vts runner and also find the
        test specific depedencies

        Args:
            test: TestInfo to update with vts specific details.

        Return:
            TestInfo that is ready for the vts test runner.
        """
        test.test_runner = self._VTS_TEST_RUNNER
        config_file = os.path.join(self.root_dir,
                                   test.data[constants.TI_REL_CONFIG])
        # Need to get out dir (special logic is to account for custom out dirs).
        # The out dir is used to construct the build targets for the test deps.
        out_dir = os.environ.get(constants.ANDROID_HOST_OUT)
        custom_out_dir = os.environ.get(constants.ANDROID_OUT_DIR)
        # If we're not an absolute custom out dir, get relative out dir path.
        if custom_out_dir is None or not os.path.isabs(custom_out_dir):
            out_dir = os.path.relpath(out_dir, self.root_dir)
        vts_out_dir = os.path.join(out_dir, 'vts', 'android-vts', 'testcases')
        # Parse dependency of default staging plans.

        xml_path = test_finder_utils.search_integration_dirs(
            constants.VTS_STAGING_PLAN,
            self.module_info.get_paths(constants.VTS_TF_MODULE))
        vts_xmls = test_finder_utils.get_plans_from_vts_xml(xml_path)
        vts_xmls.add(config_file)
        for config_file in vts_xmls:
            # Add in vts test build targets.
            test.build_targets |= test_finder_utils.get_targets_from_vts_xml(
                config_file, vts_out_dir, self.module_info)
        test.build_targets.add('vts-test-core')
        test.build_targets.add(test.test_name)
        return test

    def _update_to_robolectric_test_info(self, test):
        """Update the fields for a robolectric test.

        Args:
          test: TestInfo to be updated with robolectric fields.

        Returns:
          TestInfo with robolectric fields.
        """
        test.test_runner = self._ROBOLECTRIC_RUNNER
        test.test_name = self.module_info.get_robolectric_test_name(test.test_name)
        return test

    def _process_test_info(self, test):
        """Process the test info and return some fields updated/changed.

        We need to check if the test found is a special module (like vts) and
        update the test_info fields (like test_runner) appropriately.

        Args:
            test: TestInfo that has been filled out by a find method.

        Return:
            TestInfo that has been modified as needed and return None if
            this module can't be found in the module_info.
        """
        module_name = test.test_name
        mod_info = self.module_info.get_module_info(module_name)
        if not mod_info:
            return None
        test.module_class = mod_info['class']
        test.install_locations = test_finder_utils.get_install_locations(
            mod_info['installed'])
        # Check if this is only a vts module.
        if self._is_vts_module(test.test_name):
            return self._update_to_vts_test_info(test)
        elif self.module_info.is_robolectric_test(test.test_name):
            return self._update_to_robolectric_test_info(test)
        rel_config = test.data[constants.TI_REL_CONFIG]
        test.build_targets = self._get_build_targets(module_name, rel_config)
        return test

    def _get_build_targets(self, module_name, rel_config):
        """Get the test deps.

        Args:
            module_name: name of the test.
            rel_config: XML for the given test.

        Returns:
            Set of build targets.
        """
        targets = set()
        if not self.module_info.is_auto_gen_test_config(module_name):
            config_file = os.path.join(self.root_dir, rel_config)
            targets = test_finder_utils.get_targets_from_xml(config_file,
                                                             self.module_info)
        for module_path in self.module_info.get_paths(module_name):
            mod_dir = module_path.replace('/', '-')
            targets.add(_MODULES_IN % mod_dir)
        return targets

    def _get_module_test_config(self, module_name, rel_config=None):
        """Get the value of test_config in module_info.

        Get the value of 'test_config' in module_info if its
        auto_test_config is not true.
        In this case, the test_config is specified by user.
        If not, return rel_config.

        Args:
            module_name: A string of the test's module name.
            rel_config: XML for the given test.

        Returns:
            A string of test_config path if found, else return rel_config.
        """
        mod_info = self.module_info.get_module_info(module_name)
        if mod_info:
            test_config = ''
            test_config_list = mod_info.get(constants.MODULE_TEST_CONFIG, [])
            if test_config_list:
                test_config = test_config_list[0]
            if not self.module_info.is_auto_gen_test_config(module_name) and test_config != '':
                return test_config
        return rel_config

<<<<<<< HEAD
    def _get_test_info_filter(self, path, methods, module_name, **kwargs):
=======
    def _get_test_info_filter(self, path, methods, **kwargs):
>>>>>>> eb20ab84
        """Get test info filter.

        Args:
            path: A string of the test's path.
            methods: A set of method name strings.
<<<<<<< HEAD
            module_name: A string of the module name.
=======
>>>>>>> eb20ab84
            rel_module_dir: Optional. A string of the module dir relative to
                root.
            class_name: Optional. A string of the class name.
            is_native_test: Optional. A boolean variable of whether to search
                for a native test or not.

        Returns:
            A set of test info filter.
        """
        _, file_name = test_finder_utils.get_dir_path_and_filename(path)
        ti_filter = frozenset()
        if kwargs.get('is_native_test', None):
            ti_filter = frozenset([test_info.TestFilter(
                test_finder_utils.get_cc_filter(
                    kwargs.get('class_name', '*'), methods), frozenset())])
        # Path to java file.
        elif file_name and _JAVA_EXT_RE.match(file_name):
            full_class_name = test_finder_utils.get_fully_qualified_class_name(
                path)
            ti_filter = frozenset(
                [test_info.TestFilter(full_class_name, methods)])
        # Path to cc file.
        elif file_name and _CC_EXT_RE.match(file_name):
            if not test_finder_utils.has_cc_class(path):
                raise atest_error.MissingCCTestCaseError(
                    "Can't find CC class in %s" % path)
            if methods:
                ti_filter = frozenset(
                    [test_info.TestFilter(test_finder_utils.get_cc_filter(
                        kwargs.get('class_name', '*'), methods), frozenset())])
        # Path to non-module dir, treat as package.
        elif (not file_name
<<<<<<< HEAD
              and not self.module_info.is_auto_gen_test_config(module_name)
=======
>>>>>>> eb20ab84
              and kwargs.get('rel_module_dir', None) !=
              os.path.relpath(path, self.root_dir)):
            dir_items = [os.path.join(path, f) for f in os.listdir(path)]
            for dir_item in dir_items:
                if _JAVA_EXT_RE.match(dir_item):
                    package_name = test_finder_utils.get_package_name(dir_item)
                    if package_name:
                        # methods should be empty frozenset for package.
                        if methods:
                            raise atest_error.MethodWithoutClassError(
                                '%s: Method filtering requires class'
                                % str(methods))
                        ti_filter = frozenset(
                            [test_info.TestFilter(package_name, methods)])
                        break
        return ti_filter

<<<<<<< HEAD
=======
    def _get_rel_config(self, test_path):
        """Get config file's relative path.

        Args:
            test_path: A string of the test absolute path.

        Returns:
            A string of config's relative path, else None.
        """
        test_dir = os.path.dirname(test_path)
        rel_module_dir = test_finder_utils.find_parent_module_dir(
            self.root_dir, test_dir, self.module_info)
        if rel_module_dir:
            return os.path.join(rel_module_dir, constants.MODULE_CONFIG)
        return None

    def _get_test_info(self, test_path, rel_config, module_name, test_filter):
        """Get test_info for test_path.

        Args:
            test_path: A string of the test path.
            rel_config: A string of rel path of config.
            module_name: A string of the module name to use.
            test_filter: A test info filter.

        Returns:
            TestInfo namedtuple if found, else None.
        """
        if not rel_config:
            rel_config = self._get_rel_config(test_path)
            if not rel_config:
                return None
        if not module_name:
            module_name = self._determine_testable_module(
                os.path.dirname(rel_config))
        # The real test config might be recorded in module-info.
        rel_config = self._get_module_test_config(module_name,
                                                  rel_config=rel_config)
        return self._process_test_info(test_info.TestInfo(
            test_name=module_name,
            test_runner=self._TEST_RUNNER,
            build_targets=set(),
            data={constants.TI_FILTER: test_filter,
                  constants.TI_REL_CONFIG: rel_config}))

>>>>>>> eb20ab84
    def find_test_by_module_name(self, module_name):
        """Find test for the given module name.

        Args:
            module_name: A string of the test's module name.

        Returns:
            A populated TestInfo namedtuple if found, else None.
        """
        mod_info = self.module_info.get_module_info(module_name)
        if self.module_info.is_testable_module(mod_info):
            # path is a list with only 1 element.
            rel_config = os.path.join(mod_info['path'][0],
                                      constants.MODULE_CONFIG)
            rel_config = self._get_module_test_config(module_name, rel_config=rel_config)
            return self._process_test_info(test_info.TestInfo(
                test_name=module_name,
                test_runner=self._TEST_RUNNER,
                build_targets=set(),
                data={constants.TI_REL_CONFIG: rel_config,
                      constants.TI_FILTER: frozenset()}))
        return None

    def find_test_by_class_name(self, class_name, module_name=None,
                                rel_config=None, is_native_test=False):
        """Find test files given a class name.

        If module_name and rel_config not given it will calculate it determine
        it by looking up the tree from the class file.

        Args:
            class_name: A string of the test's class name.
            module_name: Optional. A string of the module name to use.
            rel_config: Optional. A string of module dir relative to repo root.
            is_native_test: A boolean variable of whether to search for a
            native test or not.

        Returns:
            A populated TestInfo namedtuple if test found, else None.
        """
        class_name, methods = test_finder_utils.split_methods(class_name)
        if rel_config:
            search_dir = os.path.join(self.root_dir,
                                      os.path.dirname(rel_config))
        else:
            search_dir = self.root_dir
        test_path = test_finder_utils.find_class_file(search_dir, class_name,
                                                      is_native_test)
        if not test_path and rel_config:
            logging.info('Did not find class (%s) under module path (%s), '
                         'researching from repo root.', class_name, rel_config)
            test_path = test_finder_utils.find_class_file(self.root_dir,
                                                          class_name,
                                                          is_native_test)
        if not test_path:
            return None
        test_filter = self._get_test_info_filter(
<<<<<<< HEAD
            test_path, methods, module_name, class_name=class_name,
            is_native_test=is_native_test)
        if not rel_config:
            test_dir = os.path.dirname(test_path)
            rel_module_dir = test_finder_utils.find_parent_module_dir(
                self.root_dir, test_dir, self.module_info)
            if not rel_module_dir:
                return None
            rel_config = os.path.join(rel_module_dir, constants.MODULE_CONFIG)
        if not module_name:
            module_name = self._determine_testable_module(os.path.dirname(
                rel_config))
        # The real test config might be record in module-info.
        rel_config = self._get_module_test_config(module_name, rel_config=rel_config)
        return self._process_test_info(test_info.TestInfo(
            test_name=module_name,
            test_runner=self._TEST_RUNNER,
            build_targets=set(),
            data={constants.TI_FILTER: test_filter,
                  constants.TI_REL_CONFIG: rel_config}))
=======
            test_path, methods, class_name=class_name,
            is_native_test=is_native_test)
        tinfo = self._get_test_info(test_path, rel_config, module_name,
                                    test_filter)
        return tinfo
>>>>>>> eb20ab84

    def find_test_by_module_and_class(self, module_class):
        """Find the test info given a MODULE:CLASS string.

        Args:
            module_class: A string of form MODULE:CLASS or MODULE:CLASS#METHOD.

        Returns:
            A populated TestInfo namedtuple if found, else None.
        """
        if ':' not in module_class:
            return None
        module_name, class_name = module_class.split(':')
        module_info = self.find_test_by_module_name(module_name)
        if not module_info:
            return None
        # If the target module is NATIVE_TEST, search CC classes only.
        find_result = None
        if not self.module_info.is_native_test(module_name):
            # Find by java class.
            find_result = self.find_test_by_class_name(
                class_name, module_info.test_name,
                module_info.data.get(constants.TI_REL_CONFIG))
        # Find by cc class.
        if not find_result:
            find_result = self.find_test_by_cc_class_name(
                class_name, module_info.test_name,
                module_info.data.get(constants.TI_REL_CONFIG))
        return find_result

    def find_test_by_package_name(self, package, module_name=None,
                                  rel_config=None):
        """Find the test info given a PACKAGE string.

        Args:
            package: A string of the package name.
            module_name: Optional. A string of the module name.
            ref_config: Optional. A string of rel path of config.

        Returns:
            A populated TestInfo namedtuple if found, else None.
        """
        _, methods = test_finder_utils.split_methods(package)
        if methods:
            raise atest_error.MethodWithoutClassError('%s: Method filtering '
                                                      'requires class' % (
                                                          methods))
        # Confirm that packages exists and get user input for multiples.
        if rel_config:
            search_dir = os.path.join(self.root_dir,
                                      os.path.dirname(rel_config))
        else:
            search_dir = self.root_dir
        package_path = test_finder_utils.run_find_cmd(
            test_finder_utils.FIND_REFERENCE_TYPE.PACKAGE, search_dir,
            package.replace('.', '/'))
        # Package path will be the full path to the dir represented by package.
        if not package_path:
            return None
        test_filter = frozenset([test_info.TestFilter(package, frozenset())])
<<<<<<< HEAD
        if not rel_config:
            rel_module_dir = test_finder_utils.find_parent_module_dir(
                self.root_dir, package_path, self.module_info)
            if not rel_module_dir:
                return None
            rel_config = os.path.join(rel_module_dir, constants.MODULE_CONFIG)
        if not module_name:
            module_name = self._determine_testable_module(
                os.path.dirname(rel_config))
        # The real test config might be record in module-info.
        rel_config = self._get_module_test_config(module_name, rel_config=rel_config)
        return self._process_test_info(test_info.TestInfo(
            test_name=module_name,
            test_runner=self._TEST_RUNNER,
            build_targets=set(),
            data={constants.TI_FILTER: test_filter,
                  constants.TI_REL_CONFIG: rel_config}))
=======
        tinfo = self._get_test_info(package_path, rel_config, module_name,
                                    test_filter)
        return tinfo
>>>>>>> eb20ab84

    def find_test_by_module_and_package(self, module_package):
        """Find the test info given a MODULE:PACKAGE string.

        Args:
            module_package: A string of form MODULE:PACKAGE

        Returns:
            A populated TestInfo namedtuple if found, else None.
        """
        module_name, package = module_package.split(':')
        module_info = self.find_test_by_module_name(module_name)
        if not module_info:
            return None
        return self.find_test_by_package_name(
            package, module_info.test_name,
            module_info.data.get(constants.TI_REL_CONFIG))

    def find_test_by_path(self, path):
        """Find the first test info matching the given path.

        Strategy:
            path_to_java_file --> Resolve to CLASS
            path_to_cc_file --> Resolve to CC CLASS
            path_to_module_file -> Resolve to MODULE
            path_to_module_dir -> Resolve to MODULE
            path_to_dir_with_class_files--> Resolve to PACKAGE
            path_to_any_other_dir --> Resolve as MODULE

        Args:
            path: A string of the test's path.

        Returns:
            A populated TestInfo namedtuple if test found, else None
        """
        logging.debug('Finding test by path: %s', path)
        path, methods = test_finder_utils.split_methods(path)
        # TODO: See if this can be generalized and shared with methods above
        # create absolute path from cwd and remove symbolic links
        path = os.path.realpath(path)
        if not os.path.exists(path):
            return None
        dir_path, _ = test_finder_utils.get_dir_path_and_filename(path)
        # Module/Class
        rel_module_dir = test_finder_utils.find_parent_module_dir(
            self.root_dir, dir_path, self.module_info)
        if not rel_module_dir:
            return None
<<<<<<< HEAD
        module_name = self._determine_testable_module(rel_module_dir)
        rel_config = os.path.join(rel_module_dir, constants.MODULE_CONFIG)
        # The real test config might be record in module-info.
        rel_config = self._get_module_test_config(module_name, rel_config=rel_config)
        data = {constants.TI_REL_CONFIG: rel_config,
                constants.TI_FILTER: self._get_test_info_filter(
                    path, methods, module_name, rel_module_dir=rel_module_dir)}
        return self._process_test_info(test_info.TestInfo(
            test_name=module_name,
            test_runner=self._TEST_RUNNER,
            build_targets=set(),
            data=data))
=======
        rel_config = os.path.join(rel_module_dir, constants.MODULE_CONFIG)
        test_filter = self._get_test_info_filter(path, methods,
                                                 rel_module_dir=rel_module_dir)
        return self._get_test_info(path, rel_config, None, test_filter)
>>>>>>> eb20ab84

    def find_test_by_cc_class_name(self, class_name, module_name=None,
                                   rel_config=None):
        """Find test files given a cc class name.

        If module_name and rel_config not given, test will be determined
        by looking up the tree for files which has input class.

        Args:
            class_name: A string of the test's class name.
            module_name: Optional. A string of the module name to use.
            rel_config: Optional. A string of module dir relative to repo root.

        Returns:
            A populated TestInfo namedtuple if test found, else None.
        """
        # Check if class_name is prepended with file name. If so, trim the
        # prefix and keep only the class_name.
        if '.' in class_name:
            # Assume the class name has a format of file_name.class_name
            class_name = class_name[class_name.rindex('.')+1:]
            logging.info('Search with updated class name: %s', class_name)
        return self.find_test_by_class_name(
            class_name, module_name, rel_config, is_native_test=True)

    def get_testable_modules_with_ld(self, user_input, ld_range=0):
        """Calculate the edit distances of the input and testable modules.

        The user input will be calculated across all testable modules and
        results in integers generated by Levenshtein Distance algorithm.
        To increase the speed of the calculation, a bound can be applied to
        this method to prevent from calculating every testable modules.

        Guessing from typos, e.g. atest atest_unitests, implies a tangible range
        of length that Atest only needs to search within it, and the default of
        the bound is 2.

        Guessing from keywords however, e.g. atest --search Camera, means that
        the uncertainty of the module name is way higher, and Atest should walk
        through all testable modules and return the highest possibilities.

        Args:
            user_input: A string of the user input.
            ld_range: An integer that range the searching scope. If the length of
                      user_input is 10, then Atest will calculate modules of which
                      length is between 8 and 12. 0 is equivalent to unlimited.

        Returns:
            A List of LDs and possible module names. If the user_input is "fax",
            the output will be like:
            [[2, "fog"], [2, "Fix"], [4, "duck"], [7, "Duckies"]]

            Which means the most lilely names of "fax" are fog and Fix(LD=2),
            while Dickies is the most unlikely one(LD=7).
        """
        atest_utils.colorful_print('\nSearching for similar module names using '
                                   'fuzzy search...', constants.CYAN)
        testable_modules = sorted(self.module_info.get_testable_modules(), key=len)
        lower_bound = len(user_input) - ld_range
        upper_bound = len(user_input) + ld_range
        testable_modules_with_ld = []
        for module_name in testable_modules:
            # Dispose those too short or too lengthy.
            if ld_range != 0:
                if len(module_name) < lower_bound:
                    continue
                elif len(module_name) > upper_bound:
                    break
            testable_modules_with_ld.append(
                [test_finder_utils.get_levenshtein_distance(
                    user_input, module_name), module_name])
        return testable_modules_with_ld

    def get_fuzzy_searching_results(self, user_input):
        """Give results which have no more than allowance of edit distances.

        Args:
            user_input: the target module name for fuzzy searching.

        Return:
            A list of guessed modules.
        """
        modules_with_ld = self.get_testable_modules_with_ld(user_input,
                                                            ld_range=constants.LD_RANGE)
        guessed_modules = []
        for _distance, _module in modules_with_ld:
            if _distance <= abs(constants.LD_RANGE):
                guessed_modules.append(_module)
        return guessed_modules<|MERGE_RESOLUTION|>--- conflicted
+++ resolved
@@ -212,20 +212,12 @@
                 return test_config
         return rel_config
 
-<<<<<<< HEAD
-    def _get_test_info_filter(self, path, methods, module_name, **kwargs):
-=======
     def _get_test_info_filter(self, path, methods, **kwargs):
->>>>>>> eb20ab84
         """Get test info filter.
 
         Args:
             path: A string of the test's path.
             methods: A set of method name strings.
-<<<<<<< HEAD
-            module_name: A string of the module name.
-=======
->>>>>>> eb20ab84
             rel_module_dir: Optional. A string of the module dir relative to
                 root.
             class_name: Optional. A string of the class name.
@@ -258,10 +250,6 @@
                         kwargs.get('class_name', '*'), methods), frozenset())])
         # Path to non-module dir, treat as package.
         elif (not file_name
-<<<<<<< HEAD
-              and not self.module_info.is_auto_gen_test_config(module_name)
-=======
->>>>>>> eb20ab84
               and kwargs.get('rel_module_dir', None) !=
               os.path.relpath(path, self.root_dir)):
             dir_items = [os.path.join(path, f) for f in os.listdir(path)]
@@ -279,8 +267,6 @@
                         break
         return ti_filter
 
-<<<<<<< HEAD
-=======
     def _get_rel_config(self, test_path):
         """Get config file's relative path.
 
@@ -326,7 +312,6 @@
             data={constants.TI_FILTER: test_filter,
                   constants.TI_REL_CONFIG: rel_config}))
 
->>>>>>> eb20ab84
     def find_test_by_module_name(self, module_name):
         """Find test for the given module name.
 
@@ -384,34 +369,11 @@
         if not test_path:
             return None
         test_filter = self._get_test_info_filter(
-<<<<<<< HEAD
-            test_path, methods, module_name, class_name=class_name,
-            is_native_test=is_native_test)
-        if not rel_config:
-            test_dir = os.path.dirname(test_path)
-            rel_module_dir = test_finder_utils.find_parent_module_dir(
-                self.root_dir, test_dir, self.module_info)
-            if not rel_module_dir:
-                return None
-            rel_config = os.path.join(rel_module_dir, constants.MODULE_CONFIG)
-        if not module_name:
-            module_name = self._determine_testable_module(os.path.dirname(
-                rel_config))
-        # The real test config might be record in module-info.
-        rel_config = self._get_module_test_config(module_name, rel_config=rel_config)
-        return self._process_test_info(test_info.TestInfo(
-            test_name=module_name,
-            test_runner=self._TEST_RUNNER,
-            build_targets=set(),
-            data={constants.TI_FILTER: test_filter,
-                  constants.TI_REL_CONFIG: rel_config}))
-=======
             test_path, methods, class_name=class_name,
             is_native_test=is_native_test)
         tinfo = self._get_test_info(test_path, rel_config, module_name,
                                     test_filter)
         return tinfo
->>>>>>> eb20ab84
 
     def find_test_by_module_and_class(self, module_class):
         """Find the test info given a MODULE:CLASS string.
@@ -472,29 +434,9 @@
         if not package_path:
             return None
         test_filter = frozenset([test_info.TestFilter(package, frozenset())])
-<<<<<<< HEAD
-        if not rel_config:
-            rel_module_dir = test_finder_utils.find_parent_module_dir(
-                self.root_dir, package_path, self.module_info)
-            if not rel_module_dir:
-                return None
-            rel_config = os.path.join(rel_module_dir, constants.MODULE_CONFIG)
-        if not module_name:
-            module_name = self._determine_testable_module(
-                os.path.dirname(rel_config))
-        # The real test config might be record in module-info.
-        rel_config = self._get_module_test_config(module_name, rel_config=rel_config)
-        return self._process_test_info(test_info.TestInfo(
-            test_name=module_name,
-            test_runner=self._TEST_RUNNER,
-            build_targets=set(),
-            data={constants.TI_FILTER: test_filter,
-                  constants.TI_REL_CONFIG: rel_config}))
-=======
         tinfo = self._get_test_info(package_path, rel_config, module_name,
                                     test_filter)
         return tinfo
->>>>>>> eb20ab84
 
     def find_test_by_module_and_package(self, module_package):
         """Find the test info given a MODULE:PACKAGE string.
@@ -543,25 +485,10 @@
             self.root_dir, dir_path, self.module_info)
         if not rel_module_dir:
             return None
-<<<<<<< HEAD
-        module_name = self._determine_testable_module(rel_module_dir)
-        rel_config = os.path.join(rel_module_dir, constants.MODULE_CONFIG)
-        # The real test config might be record in module-info.
-        rel_config = self._get_module_test_config(module_name, rel_config=rel_config)
-        data = {constants.TI_REL_CONFIG: rel_config,
-                constants.TI_FILTER: self._get_test_info_filter(
-                    path, methods, module_name, rel_module_dir=rel_module_dir)}
-        return self._process_test_info(test_info.TestInfo(
-            test_name=module_name,
-            test_runner=self._TEST_RUNNER,
-            build_targets=set(),
-            data=data))
-=======
         rel_config = os.path.join(rel_module_dir, constants.MODULE_CONFIG)
         test_filter = self._get_test_info_filter(path, methods,
                                                  rel_module_dir=rel_module_dir)
         return self._get_test_info(path, rel_config, None, test_filter)
->>>>>>> eb20ab84
 
     def find_test_by_cc_class_name(self, class_name, module_name=None,
                                    rel_config=None):
