--- conflicted
+++ resolved
@@ -40,13 +40,9 @@
 TestResult = namedtuple('TestResult', ['runner_name', 'group_name',
                                        'test_name', 'status', 'details',
                                        'test_count', 'test_time',
-<<<<<<< HEAD
-                                       'runner_total', 'group_total'])
-=======
                                        'runner_total', 'group_total',
                                        'perf_info'])
 ASSUMPTION_FAILED = 'ASSUMPTION_FAILED'
->>>>>>> eb20ab84
 FAILED_STATUS = 'FAILED'
 PASSED_STATUS = 'PASSED'
 IGNORED_STATUS = 'IGNORED'
