--- conflicted
+++ resolved
@@ -111,11 +111,8 @@
             f_results = self._fuzzy_search_and_msg(test, find_test_err_msg)
             if f_results:
                 test_infos.add(f_results)
-<<<<<<< HEAD
-=======
                 test_found = True
                 test_finders.append(FUZZY_FINDER)
->>>>>>> eb20ab84
         metrics.FindTestFinishEvent(
             duration=metrics_utils.convert_duration(
                 time.time() - test_find_starts),
