// Copyright (C) 2018 The Android Open Source Project
//
// Licensed under the Apache License, Version 2.0 (the "License");
// you may not use this file except in compliance with the License.
// You may obtain a copy of the License at
//
//      http://www.apache.org/licenses/LICENSE-2.0
//
// Unless required by applicable law or agreed to in writing, software
// distributed under the License is distributed on an "AS IS" BASIS,
// WITHOUT WARRANTIES OR CONDITIONS OF ANY KIND, either express or implied.
// See the License for the specific language governing permissions and
// limitations under the License.

python_defaults {
    name: "atest_lib_default",
    pkg_path: "atest",
    version: {
        py2: {
            enabled: false,
            embedded_launcher: false,
        },
        py3: {
            enabled: true,
            embedded_launcher: false,
        },
    },
}

// Remove this defaults after python3 migration is finished.
python_defaults {
    name: "atest_py2_default",
    pkg_path: "atest",
    version: {
        py2: {
            enabled: true,
            embedded_launcher: false,
        },
        py3: {
            enabled: false,
            embedded_launcher: false,
        },
    },
}

python_binary_host {
    name: "atest",
    main: "atest.py",
    srcs: [
        "**/*.py",
    ],
    exclude_srcs: [
        "*_unittest.py",
        "*/*_unittest.py",
        "proto/*_pb2.py",
        "proto/__init__.py",
    ],
    libs: [
        "atest_proto",
    ],
    // Make atest's built name to atest-dev
    stem: "atest-dev",
    defaults: ["atest_py2_default"],
}

python_library_host {
    name: "atest_module_info",
    defaults: ["atest_lib_default"],
    srcs: [
        "module_info.py",
        "atest_utils.py",
        "constants.py",
        "constants_default.py"
    ],
}

// Move asuite_default and asuite_metrics to //tools/asuite when atest is
// running as a prebuilt.
python_defaults {
    name: "asuite_default",
    pkg_path: "asuite",
    version: {
        py2: {
            enabled: true,
            embedded_launcher: false,
        },
        py3: {
            enabled: true,
            embedded_launcher: false,
        },
    },
}

python_library_host {
    name: "asuite_metrics",
    defaults: ["asuite_default"],
    srcs: [
        "asuite_metrics.py",
    ],
}

python_test_host {
    name: "atest_unittests",
    main: "atest_run_unittests.py",
    pkg_path: "atest",
    srcs: [
        "**/*.py",
    ],
    data: [
        "unittest_data/**/*",
        "unittest_data/**/.*",
    ],
    exclude_srcs: [
        "proto/*_pb2.py",
        "proto/__init__.py",
    ],
    libs: [
        "py-mock",
        "atest_proto",
    ],
    test_config: "atest_unittests.xml",
    test_suites: ["general-tests"],
    defaults: ["atest_py2_default"],
}

python_test_host {
    name: "atest_integration_tests",
    main: "atest_integration_tests.py",
    pkg_path: "atest",
    srcs: [
        "atest_integration_tests.py",
    ],
    data: [
        "INTEGRATION_TESTS",
    ],
    test_config: "atest_integration_tests.xml",
    test_suites: ["general-tests"],
    defaults: ["atest_py2_default"],
}

python_library_host {
    name: "atest_proto",
    defaults: ["atest_py2_default"],
    srcs: [
        "proto/*.proto",
<<<<<<< HEAD
    ],
    proto: {
        canonical_path_from_root: false,
    },
=======
    ],
    proto: {
        canonical_path_from_root: false,
    },
}

python_library_host {
    name: "asuite_proto",
    defaults: ["asuite_default"],
    srcs: [
        "proto/*.proto",
    ],
    proto: {
        canonical_path_from_root: false,
    },
}

python_library_host {
    name: "asuite_cc_client",
    defaults: ["asuite_default"],
    srcs: [
        "atest_utils.py",
        "constants.py",
        "constants_default.py",
        "metrics/*.py",
    ],
    libs: [
        "asuite_proto",
        "asuite_metrics",
    ],
>>>>>>> eb20ab84
}<|MERGE_RESOLUTION|>--- conflicted
+++ resolved
@@ -143,12 +143,6 @@
     defaults: ["atest_py2_default"],
     srcs: [
         "proto/*.proto",
-<<<<<<< HEAD
-    ],
-    proto: {
-        canonical_path_from_root: false,
-    },
-=======
     ],
     proto: {
         canonical_path_from_root: false,
@@ -179,5 +173,4 @@
         "asuite_proto",
         "asuite_metrics",
     ],
->>>>>>> eb20ab84
 }