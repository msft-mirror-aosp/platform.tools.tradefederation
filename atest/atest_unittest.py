--- conflicted
+++ resolved
@@ -23,11 +23,8 @@
 import atest
 import constants
 import module_info
-<<<<<<< HEAD
-=======
 
 from metrics import metrics_utils
->>>>>>> eb20ab84
 from test_finders import test_info
 
 if sys.version_info[0] == 2:
@@ -218,12 +215,8 @@
                           '\x1b[1;37m\x1b[0m\n')
         self.assertEqual(capture_output.getvalue(), correct_output)
 
-<<<<<<< HEAD
-    def test_validate_exec_mode(self):
-=======
     @mock.patch.object(metrics_utils, 'send_exit_event')
     def test_validate_exec_mode(self, _send_exit):
->>>>>>> eb20ab84
         """Test _validate_exec_mode."""
         args = []
         parsed_args = atest._parse_args(args)
