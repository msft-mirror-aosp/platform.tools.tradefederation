--- conflicted
+++ resolved
@@ -137,8 +137,6 @@
     java_version: "11",
 }
 
-<<<<<<< HEAD
-=======
 java_library_host {
     name: "virtual-device-manager-proto",
     srcs: ["proto/virtual_device_manager.proto"],
@@ -170,7 +168,6 @@
     java_version: "11",
 }
 
->>>>>>> 30ed5280
 // Avoid version number in apk file name
 genrule {
     name: "test-services-normalized.apk",
@@ -248,6 +245,7 @@
         "tradefed-external-dependencies",
         "tradefed-service-grpc-lib",
         "lab-resource-grpc",
+        "virtual-device-manager-grpc",
         "tradefed-invocation-grpc",
         "tradefed-device-manager-grpc",
         "tradefed-dynamic-sharding-grpc",
