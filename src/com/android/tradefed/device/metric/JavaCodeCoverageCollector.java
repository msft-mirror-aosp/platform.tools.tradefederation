--- conflicted
+++ resolved
@@ -151,10 +151,6 @@
                 devicePaths.addAll(Splitter.on('\n').omitEmptyStrings().split(fileList));
 
                 collectAndLogCoverageMeasurementsAsRoot(device, devicePaths.build());
-<<<<<<< HEAD
-
-=======
->>>>>>> 556c976e
             } catch (DeviceNotAvailableException | IOException e) {
                 throw new RuntimeException(e);
             }
@@ -201,8 +197,6 @@
 
         for (String devicePath : devicePaths) {
             File coverageFile = device.pullFile(devicePath);
-<<<<<<< HEAD
-=======
 
             if (devicePath.endsWith(".mm.ec")) {
                 // Check if the process was still running. The file will have the format
@@ -217,7 +211,6 @@
                 device.deleteFile(devicePath);
             }
 
->>>>>>> 556c976e
             verifyNotNull(
                     coverageFile, "Failed to pull the Java code coverage file from %s", devicePath);
 
@@ -250,11 +243,8 @@
         }
         return pids;
     }
-<<<<<<< HEAD
-=======
 
     private FailureDescription createCodeCoverageFailure(String message) {
         return CurrentInvocation.createFailure(message, InfraErrorIdentifier.CODE_COVERAGE_ERROR);
     }
->>>>>>> 556c976e
 }