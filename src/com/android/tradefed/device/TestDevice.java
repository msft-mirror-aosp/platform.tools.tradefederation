--- conflicted
+++ resolved
@@ -900,11 +900,7 @@
      */
     @Override
     protected void doAdbReboot(final String into) throws DeviceNotAvailableException {
-<<<<<<< HEAD
         if (!TestDeviceState.ONLINE.equals(getDeviceState()) || !doAdbFrameworkReboot(into)) {
-=======
-        if (!doAdbFrameworkReboot(into)) {
->>>>>>> 9e96747d
             super.doAdbReboot(into);
         }
     }
