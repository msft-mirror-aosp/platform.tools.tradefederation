/*
 * Copyright (C) 2016 The Android Open Source Project
 *
 * Licensed under the Apache License, Version 2.0 (the "License");
 * you may not use this file except in compliance with the License.
 * You may obtain a copy of the License at
 *
 *      http://www.apache.org/licenses/LICENSE-2.0
 *
 * Unless required by applicable law or agreed to in writing, software
 * distributed under the License is distributed on an "AS IS" BASIS,
 * WITHOUT WARRANTIES OR CONDITIONS OF ANY KIND, either express or implied.
 * See the License for the specific language governing permissions and
 * limitations under the License.
 */
package com.android.tradefed.device;

import com.android.ddmlib.IDevice;
import com.android.ddmlib.IShellOutputReceiver;
import com.android.ddmlib.Log.LogLevel;
import com.android.ddmlib.testrunner.IRemoteAndroidTestRunner;
import com.android.tradefed.build.IBuildInfo;
import com.android.tradefed.command.remote.DeviceDescriptor;
import com.android.tradefed.device.ITestDevice.MountPointInfo;
import com.android.tradefed.device.ITestDevice.RecoveryMode;
import com.android.tradefed.log.ITestLogger;
import com.android.tradefed.result.ITestLifeCycleReceiver;
import com.android.tradefed.result.InputStreamSource;
import com.android.tradefed.targetprep.TargetSetupError;
import com.android.tradefed.util.Bugreport;
import com.android.tradefed.util.CommandResult;
import com.android.tradefed.util.ProcessInfo;
import com.android.tradefed.util.TimeUtil;

import com.google.errorprone.annotations.MustBeClosed;

import java.io.File;
import java.io.InputStream;
import java.io.OutputStream;
import java.util.Collection;
import java.util.Date;
import java.util.List;
import java.util.Set;
import java.util.concurrent.TimeUnit;

/**
 * Provides an reliable and slightly higher level API to a ddmlib {@link IDevice}.
 * <p/>
 * Retries device commands for a configurable amount, and provides a device recovery
 * interface for devices which are unresponsive.
 */
public interface INativeDevice {

    /**
     * Default value when API Level cannot be detected
     */
    public final static int UNKNOWN_API_LEVEL = -1;

    /**
     * Set the {@link TestDeviceOptions} for the device
     */
    public void setOptions(TestDeviceOptions options);

    /**
     * Returns a reference to the associated ddmlib {@link IDevice}.
     * <p/>
     * A new {@link IDevice} may be allocated by DDMS each time the device disconnects and
     * reconnects from adb. Thus callers should not keep a reference to the {@link IDevice},
     * because that reference may become stale.
     *
     * @return the {@link IDevice}
     */
    public IDevice getIDevice();

    /**
     * Convenience method to get serial number of this device.
     *
     * @return the {@link String} serial number
     */
    public String getSerialNumber();

    /**
     * Retrieve the given property value from the device.
     *
     * @param name the property name
     * @return the property value or <code>null</code> if it does not exist
     * @throws DeviceNotAvailableException
     */
    public String getProperty(String name) throws DeviceNotAvailableException;

    /**
     * Sets the given property value on the device. Requires adb root is true.
     *
     * @param propKey The key targeted to be set.
     * @param propValue The property value to be set.
     * @return returns <code>True</code> if the setprop command was successful, False otherwise.
     * @throws DeviceNotAvailableException
     */
    public boolean setProperty(String propKey, String propValue) throws DeviceNotAvailableException;

    /**
     * Convenience method to get the bootloader version of this device.
     * <p/>
     * Will attempt to retrieve bootloader version from the device's current state. (ie if device
     * is in fastboot mode, it will attempt to retrieve version from fastboot)
     *
     * @return the {@link String} bootloader version or <code>null</code> if it cannot be found
     * @throws DeviceNotAvailableException if connection with device is lost and cannot be
     *             recovered.
     */
    public String getBootloaderVersion() throws DeviceNotAvailableException;

    /**
     * Convenience method to get baseband (radio) version of this device. Getting the radio version
     * is device specific, so it might not return the correct information for all devices. This
     * method relies on the gsm.version.baseband propery to return the correct version information.
     * This is not accurate for some CDMA devices and the version returned here might not match
     * the version reported from fastboot and might not return the version for the CDMA radio.
     * TL;DR this method only reports accurate version if the gsm.version.baseband property is the
     * same as the version returned by <code>fastboot getvar version-baseband</code>.
     *
     * @return the {@link String} baseband version or <code>null</code> if it cannot be determined
     *          (device has no radio or version string cannot be read)
     * @throws DeviceNotAvailableException if the connection with the device is lost and cannot
     *          be recovered.
     */
    public String getBasebandVersion() throws DeviceNotAvailableException;

    /**
     * Convenience method to get the product type of this device.
     * <p/>
     * This method will work if device is in either adb or fastboot mode.
     *
     * @return the {@link String} product type name. Will not be null
     * @throws DeviceNotAvailableException if connection with device is lost and cannot be
     *             recovered, or if product type can not be determined
     */
    public String getProductType() throws DeviceNotAvailableException;

    /**
     * Convenience method to get the product variant of this device.
     * <p/>
     * This method will work if device is in either adb or fastboot mode.
     *
     * @return the {@link String} product variant name or <code>null</code> if it cannot be
     *         determined
     * @throws DeviceNotAvailableException if connection with device is lost and cannot be
     *             recovered.
     */
    public String getProductVariant() throws DeviceNotAvailableException;

    /**
     * Convenience method to get the product type of this device when its in fastboot mode.
     * <p/>
     * This method should only be used if device should be in fastboot. Its a bit safer variant
     * than the generic {@link #getProductType()} method in this case, because ITestDevice
     * will know to recover device into fastboot if device is in incorrect state or is
     * unresponsive.
     *
     * @return the {@link String} product type name or <code>null</code> if it cannot be determined
     * @throws DeviceNotAvailableException if connection with device is lost and cannot be
     *             recovered.
     */
    public String getFastbootProductType() throws DeviceNotAvailableException;

    /**
     * Convenience method to get the product type of this device when its in fastboot mode.
     * <p/>
     * This method should only be used if device should be in fastboot. Its a bit safer variant
     * than the generic {@link #getProductType()} method in this case, because ITestDevice
     * will know to recover device into fastboot if device is in incorrect state or is
     * unresponsive.
     *
     * @return the {@link String} product type name or <code>null</code> if it cannot be determined
     * @throws DeviceNotAvailableException if connection with device is lost and cannot be
     *             recovered.
     */
    public String getFastbootProductVariant() throws DeviceNotAvailableException;

    /**
     * Retrieve the alias of the build that the device is currently running.
     *
     * <p>Build alias is usually a more readable string than build id (typically a number for
     * Nexus builds). For example, final Android 4.2 release has build alias JDQ39, and build id
     * 573038
     * @return the build alias or fall back to build id if it could not be retrieved
     * @throws DeviceNotAvailableException
     */
    public String getBuildAlias() throws DeviceNotAvailableException;

    /**
     * Retrieve the build the device is currently running.
     *
     * @return the build id or {@link IBuildInfo#UNKNOWN_BUILD_ID} if it could not be retrieved
     * @throws DeviceNotAvailableException
     */
    public String getBuildId() throws DeviceNotAvailableException;

    /**
     * Retrieve the build flavor for the device.
     *
     * @return the build flavor or null if it could not be retrieved
     * @throws DeviceNotAvailableException
     */
    public String getBuildFlavor() throws DeviceNotAvailableException;

    /**
     * Executes the given adb shell command, retrying multiple times if command fails.
     * <p/>
     * A simpler form of
     * {@link #executeShellCommand(String, IShellOutputReceiver, long, TimeUnit, int)} with
     * default values.
     *
     * @param command the adb shell command to run
     * @param receiver the {@link IShellOutputReceiver} to direct shell output to.
     * @throws DeviceNotAvailableException if connection with device is lost and cannot be
     *             recovered.
     */
    public void executeShellCommand(String command, IShellOutputReceiver receiver)
        throws DeviceNotAvailableException;

    /**
     * Executes a adb shell command, with more parameters to control command behavior.
     *
     * @see #executeShellCommand(String, IShellOutputReceiver)
     * @param command the adb shell command to run
     * @param receiver the {@link IShellOutputReceiver} to direct shell output to.
     * @param maxTimeToOutputShellResponse the maximum amount of time during which the command is
     *            allowed to not output any response; unit as specified in <code>timeUnit</code>
     * @param timeUnit unit for <code>maxTimeToOutputShellResponse</code>
     * @param retryAttempts the maximum number of times to retry command if it fails due to a
     *            exception. DeviceNotResponsiveException will be thrown if <var>retryAttempts</var>
     *            are performed without success.
     * @throws DeviceNotAvailableException if connection with device is lost and cannot be
     *             recovered.
     * @see TimeUtil
     */
    public void executeShellCommand(String command, IShellOutputReceiver receiver,
            long maxTimeToOutputShellResponse, TimeUnit timeUnit, int retryAttempts)
                    throws DeviceNotAvailableException;

    /**
     * Executes a adb shell command, with more parameters to control command behavior.
     *
     * @see #executeShellCommand(String, IShellOutputReceiver)
     * @param command the adb shell command to run
     * @param receiver the {@link IShellOutputReceiver} to direct shell output to.
     * @param maxTimeoutForCommand the maximum timeout for the command to complete; unit as
     *     specified in <code>timeUnit</code>
     * @param maxTimeToOutputShellResponse the maximum amount of time during which the command is
     *     allowed to not output any response; unit as specified in <code>timeUnit</code>
     * @param timeUnit unit for <code>maxTimeToOutputShellResponse</code>
     * @param retryAttempts the maximum number of times to retry command if it fails due to a
     *     exception. DeviceNotResponsiveException will be thrown if <var>retryAttempts</var> are
     *     performed without success.
     * @throws DeviceNotAvailableException if connection with device is lost and cannot be
     *     recovered.
     * @see TimeUtil
     */
    public void executeShellCommand(
            String command,
            IShellOutputReceiver receiver,
            long maxTimeoutForCommand,
            long maxTimeToOutputShellResponse,
            TimeUnit timeUnit,
            int retryAttempts)
            throws DeviceNotAvailableException;

    /**
     * Helper method which executes a adb shell command and returns output as a {@link String}.
     *
     * @param command the adb shell command to run
     * @return the shell output
     * @throws DeviceNotAvailableException if connection with device is lost and cannot be
     * recovered.
     */
    public String executeShellCommand(String command) throws DeviceNotAvailableException;

    /**
     * Helper method which executes a adb shell command and returns the results as a {@link
     * CommandResult} properly populated with the command status output, stdout and stderr.
     *
     * @param command The command that should be run.
     * @return The result in {@link CommandResult}.
     * @throws DeviceNotAvailableException if connection with device is lost and cannot be
     *     recovered.
     */
    public CommandResult executeShellV2Command(String command) throws DeviceNotAvailableException;

    /**
     * Helper method which executes an adb shell command and returns the results as a {@link
     * CommandResult} properly populated with the command status output, stdout and stderr.
     *
     * @param command The command that should be run.
     * @param pipeAsInput A {@link File} that will be piped as input to the command.
     * @return The result in {@link CommandResult}.
     * @throws DeviceNotAvailableException if connection with device is lost and cannot be
     *     recovered.
     */
    public CommandResult executeShellV2Command(String command, File pipeAsInput)
            throws DeviceNotAvailableException;

    /**
     * Helper method which executes an adb shell command and returns the results as a {@link
     * CommandResult} properly populated with the command status output, stdout and stderr.
     *
     * @param command The command that should be run.
     * @param pipeToOutput {@link OutputStream} where the std output will be redirected.
     * @return The result in {@link CommandResult}.
     * @throws DeviceNotAvailableException if connection with device is lost and cannot be
     *     recovered.
     */
    public CommandResult executeShellV2Command(String command, OutputStream pipeToOutput)
            throws DeviceNotAvailableException;

    /**
     * Executes a adb shell command, with more parameters to control command behavior.
     *
     * @see #executeShellV2Command(String)
     * @param command the adb shell command to run
     * @param maxTimeoutForCommand the maximum timeout for the command to complete; unit as
     *     specified in <code>timeUnit</code>
     * @param timeUnit unit for <code>maxTimeToOutputShellResponse</code>
     * @throws DeviceNotAvailableException if connection with device is lost and cannot be
     *     recovered.
     * @see TimeUtil
     */
    public CommandResult executeShellV2Command(
            String command, final long maxTimeoutForCommand, final TimeUnit timeUnit)
            throws DeviceNotAvailableException;

    /**
     * Executes a adb shell command, with more parameters to control command behavior.
     *
     * @see #executeShellV2Command(String)
     * @param command the adb shell command to run
     * @param maxTimeoutForCommand the maximum timeout for the command to complete; unit as
     *     specified in <code>timeUnit</code>
     * @param timeUnit unit for <code>maxTimeToOutputShellResponse</code>
     * @param retryAttempts the maximum number of times to retry command if it fails due to a
     *     exception. DeviceNotResponsiveException will be thrown if <var>retryAttempts</var> are
     *     performed without success.
     * @throws DeviceNotAvailableException if connection with device is lost and cannot be
     *     recovered.
     * @see TimeUtil
     */
    public CommandResult executeShellV2Command(
            String command,
            final long maxTimeoutForCommand,
            final TimeUnit timeUnit,
            int retryAttempts)
            throws DeviceNotAvailableException;

    /**
     * Executes a adb shell command, with more parameters to control command behavior.
     *
     * @see #executeShellV2Command(String)
     * @param command the adb shell command to run
     * @param pipeAsInput A {@link File} that will be piped as input to the command.
     * @param pipeToOutput {@link OutputStream} where the std output will be redirected.
     * @param maxTimeoutForCommand the maximum timeout for the command to complete; unit as
     *     specified in <code>timeUnit</code>
     * @param timeUnit unit for <code>maxTimeToOutputShellResponse</code>
     * @param retryAttempts the maximum number of times to retry command if it fails due to a
     *     exception. DeviceNotResponsiveException will be thrown if <var>retryAttempts</var> are
     *     performed without success.
     * @throws DeviceNotAvailableException if connection with device is lost and cannot be
     *     recovered.
     * @see TimeUtil
     */
    public CommandResult executeShellV2Command(
            String command,
            File pipeAsInput,
            OutputStream pipeToOutput,
            final long maxTimeoutForCommand,
            final TimeUnit timeUnit,
            int retryAttempts)
            throws DeviceNotAvailableException;

    /**
     * Helper method which executes a adb command as a system command.
     * <p/>
     * {@link #executeShellCommand(String)} should be used instead wherever possible, as that
     * method provides better failure detection and performance.
     *
     * @param commandArgs the adb command and arguments to run
     * @return the stdout from command. <code>null</code> if command failed to execute.
     * @throws DeviceNotAvailableException if connection with device is lost and cannot be
     * recovered.
     */
    public String executeAdbCommand(String... commandArgs) throws DeviceNotAvailableException;

    /**
     * Helper method which executes a fastboot command as a system command with a default timeout
     * of 2 minutes.
     * <p/>
     * Expected to be used when device is already in fastboot mode.
     *
     * @param commandArgs the fastboot command and arguments to run
     * @return the CommandResult containing output of command
     * @throws DeviceNotAvailableException if connection with device is lost and cannot be
     * recovered.
     */
    public CommandResult executeFastbootCommand(String... commandArgs)
            throws DeviceNotAvailableException;

    /**
     * Helper method which executes a fastboot command as a system command.
     * <p/>
     * Expected to be used when device is already in fastboot mode.
     *
     * @param timeout the time in milliseconds before the command expire
     * @param commandArgs the fastboot command and arguments to run
     * @return the CommandResult containing output of command
     * @throws DeviceNotAvailableException if connection with device is lost and cannot be
     * recovered.
     */
    public CommandResult executeFastbootCommand(long timeout, String... commandArgs)
            throws DeviceNotAvailableException;

    /**
     * Helper method which executes a long running fastboot command as a system command.
     * <p/>
     * Identical to {@link #executeFastbootCommand(String...)} except uses a longer timeout.
     *
     * @param commandArgs the fastboot command and arguments to run
     * @return the CommandResult containing output of command
     * @throws DeviceNotAvailableException if connection with device is lost and cannot be
     * recovered.
     */
    public CommandResult executeLongFastbootCommand(String... commandArgs)
            throws DeviceNotAvailableException;

    /**
     * Get whether to use fastboot erase or fastboot format to wipe a partition on the device.
     *
     * @return {@code true} if fastboot erase will be used or {@code false} if fastboot format will
     * be used.
     * @see #fastbootWipePartition(String)
     */
    public boolean getUseFastbootErase();

    /**
     * Set whether to use fastboot erase or fastboot format to wipe a partition on the device.
     *
     * @param useFastbootErase {@code true} if fastboot erase should be used or {@code false} if
     * fastboot format should be used.
     * @see #fastbootWipePartition(String)
     */
    public void setUseFastbootErase(boolean useFastbootErase);

    /**
     * Helper method which wipes a partition for the device.
     * <p/>
     * If {@link #getUseFastbootErase()} is {@code true}, then fastboot erase will be used to wipe
     * the partition. The device must then create a filesystem the next time the device boots.
     * Otherwise, fastboot format is used which will create a new filesystem on the device.
     * <p/>
     * Expected to be used when device is already in fastboot mode.
     *
     * @param partition the partition to wipe
     * @return the CommandResult containing output of command
     * @throws DeviceNotAvailableException if connection with device is lost and cannot be
     * recovered.
     */
    public CommandResult fastbootWipePartition(String partition) throws DeviceNotAvailableException;

    /**
     * Runs instrumentation tests, and provides device recovery.
     *
     * <p>If connection with device is lost before test run completes, and recovery succeeds, all
     * listeners will be informed of testRunFailed and "false" will be returned. The test command
     * will not be rerun. It is left to callers to retry if necessary.
     *
     * <p>If connection with device is lost before test run completes, and recovery fails, all
     * listeners will be informed of testRunFailed and DeviceNotAvailableException will be thrown.
     *
     * @param runner the {@link IRemoteAndroidTestRunner} which runs the tests
     * @param listeners the test result listeners
     * @return <code>true</code> if test command completed. <code>false</code> if it failed to
     *     complete due to device communication exception, but recovery succeeded
     * @throws DeviceNotAvailableException if connection with device is lost and cannot be
     *     recovered. ie test command failed to complete and recovery failed.
     */
    public boolean runInstrumentationTests(
            IRemoteAndroidTestRunner runner, Collection<ITestLifeCycleReceiver> listeners)
            throws DeviceNotAvailableException;

    /**
     * Convenience method for performing {@link #runInstrumentationTests(IRemoteAndroidTestRunner,
     * Collection)} with one or more listeners passed as parameters.
     *
     * @param runner the {@link IRemoteAndroidTestRunner} which runs the tests
     * @param listeners the test result listener(s)
     * @return <code>true</code> if test command completed. <code>false</code> if it failed to
     *     complete, but recovery succeeded
     * @throws DeviceNotAvailableException if connection with device is lost and cannot be
     *     recovered. ie test command failed to complete and recovery failed.
     */
    public boolean runInstrumentationTests(
            IRemoteAndroidTestRunner runner, ITestLifeCycleReceiver... listeners)
            throws DeviceNotAvailableException;

    /**
     * Same as {@link ITestDevice#runInstrumentationTests(IRemoteAndroidTestRunner, Collection)} but
     * runs the test for the given user.
     */
    public boolean runInstrumentationTestsAsUser(
            IRemoteAndroidTestRunner runner,
            int userId,
            Collection<ITestLifeCycleReceiver> listeners)
            throws DeviceNotAvailableException;

    /**
     * Same as {@link ITestDevice#runInstrumentationTests(IRemoteAndroidTestRunner,
     * ITestLifeCycleReceiver...)} but runs the test for a given user.
     */
    public boolean runInstrumentationTestsAsUser(
            IRemoteAndroidTestRunner runner, int userId, ITestLifeCycleReceiver... listeners)
            throws DeviceNotAvailableException;

    /**
     * Check whether platform on device supports runtime permission granting
     * @return True if runtime permission are supported, false otherwise.
     * @throws DeviceNotAvailableException
     */
    public boolean isRuntimePermissionSupported() throws DeviceNotAvailableException;

    /**
     * Retrieves a file off device.
     *
     * @param remoteFilePath the absolute path to file on device.
     * @param localFile the local file to store contents in. If non-empty, contents will be
     *            replaced.
     * @return <code>true</code> if file was retrieved successfully. <code>false</code> otherwise.
     * @throws DeviceNotAvailableException if connection with device is lost and cannot be
     *             recovered.
     */
    public boolean pullFile(String remoteFilePath, File localFile)
            throws DeviceNotAvailableException;

    /**
     * Retrieves a file off device, stores it in a local temporary {@link File}, and returns that
     * {@code File}.
     *
     * @param remoteFilePath the absolute path to file on device.
     * @return A {@link File} containing the contents of the device file, or {@code null} if the
     *         copy failed for any reason (including problems with the host filesystem)
     * @throws DeviceNotAvailableException if connection with device is lost and cannot be
     *             recovered.
     */
    public File pullFile(String remoteFilePath) throws DeviceNotAvailableException;

    /**
     * Retrieves a file off device, and returns the contents.
     *
     * @param remoteFilePath the absolute path to file on device.
     * @return A {@link String} containing the contents of the device file, or {@code null} if the
     *         copy failed for any reason (including problems with the host filesystem)
     */
    public String pullFileContents(String remoteFilePath) throws DeviceNotAvailableException;

    /**
     * A convenience method to retrieve a file from the device's external storage, stores it in a
     * local temporary {@link File}, and return a reference to that {@code File}.
     *
     * @param remoteFilePath the path to file on device, relative to the device's external storage
     *        mountpoint
     * @return A {@link File} containing the contents of the device file, or {@code null} if the
     *         copy failed for any reason (including problems with the host filesystem)
     * @throws DeviceNotAvailableException if connection with device is lost and cannot be
     *             recovered.
     */
    public File pullFileFromExternal(String remoteFilePath) throws DeviceNotAvailableException;

    /**
     * Recursively pull directory contents from device.
     *
     * @param deviceFilePath the absolute file path of the remote source
     * @param localDir the local directory to pull files into
     * @return <code>true</code> if file was pulled successfully. <code>false</code> otherwise.
     * @throws DeviceNotAvailableException if connection with device is lost and cannot be
     * recovered.
     */
    public boolean pullDir(String deviceFilePath, File localDir)
            throws DeviceNotAvailableException;

    /**
     * Push a file to device
     *
     * @param localFile the local file to push
     * @param deviceFilePath the remote destination absolute file path
     * @return <code>true</code> if file was pushed successfully. <code>false</code> otherwise.
     * @throws DeviceNotAvailableException if connection with device is lost and cannot be
     * recovered.
     */
    public boolean pushFile(File localFile, String deviceFilePath)
            throws DeviceNotAvailableException;

    /**
     * Push file created from a string to device
     *
     * @param contents the contents of the file to push
     * @param deviceFilePath the remote destination absolute file path
     * @return <code>true</code> if string was pushed successfully. <code>false</code> otherwise.
     * @throws DeviceNotAvailableException if connection with device is lost and cannot be
     * recovered.
     */
    public boolean pushString(String contents, String deviceFilePath)
            throws DeviceNotAvailableException;

    /**
     * Recursively push directory contents to device.
     *
     * @param localDir the local directory to push
     * @param deviceFilePath the absolute file path of the remote destination
     * @return <code>true</code> if file was pushed successfully. <code>false</code> otherwise.
     * @throws DeviceNotAvailableException if connection with device is lost and cannot be
     * recovered.
     */
    public boolean pushDir(File localDir, String deviceFilePath)
            throws DeviceNotAvailableException;

    /**
     * Recursively push directory contents to device while excluding some directories that are
     * filtered.
     *
     * @param localDir the local directory to push
     * @param deviceFilePath the absolute file path of the remote destination
     * @param excludedDirectories Set of excluded directories names that shouldn't be pushed.
     * @return <code>true</code> if file was pushed successfully. <code>false</code> otherwise.
     * @throws DeviceNotAvailableException if connection with device is lost and cannot be
     *     recovered.
     */
    public boolean pushDir(File localDir, String deviceFilePath, Set<String> excludedDirectories)
            throws DeviceNotAvailableException;

    /**
     * Incrementally syncs the contents of a local file directory to device.
     * <p/>
     * Decides which files to push by comparing timestamps of local files with their remote
     * equivalents. Only 'newer' or non-existent files will be pushed to device. Thus overhead
     * should be relatively small if file set on device is already up to date.
     * <p/>
     * Hidden files (with names starting with ".") will be ignored.
     * <p/>
     * Example usage: syncFiles("/tmp/files", "/sdcard") will created a /sdcard/files directory if
     * it doesn't already exist, and recursively push the /tmp/files contents to /sdcard/files.
     *
     * @param localFileDir the local file directory containing files to recursively push.
     * @param deviceFilePath the remote destination absolute file path root. All directories in thos
     *            file path must be readable. ie pushing to /data/local/tmp when adb is not root
     *            will fail
     * @return <code>true</code> if files were synced successfully. <code>false</code> otherwise.
     * @throws DeviceNotAvailableException if connection with device is lost and cannot be
     *             recovered.
     */
    public boolean syncFiles(File localFileDir, String deviceFilePath)
            throws DeviceNotAvailableException;

    /**
     * Helper method to determine if file on device exists.
     *
     * @param deviceFilePath the absolute path of file on device to check
     * @return <code>true</code> if file exists, <code>false</code> otherwise.
     * @throws DeviceNotAvailableException if connection with device is lost and cannot be
     * recovered.
     */
    public boolean doesFileExist(String deviceFilePath) throws DeviceNotAvailableException;

    /**
     * Helper method to delete a file or directory on the device.
     *
     * @param deviceFilePath The absolute path of the file on the device.
     * @throws DeviceNotAvailableException
     */
    public void deleteFile(String deviceFilePath) throws DeviceNotAvailableException;

    /**
     * Retrieve a reference to a remote file on device.
     *
     * @param path the file path to retrieve. Can be an absolute path or path relative to '/'. (ie
     *            both "/system" and "system" syntax is supported)
     * @return the {@link IFileEntry} or <code>null</code> if file at given <var>path</var> cannot
     *         be found
     * @throws DeviceNotAvailableException
     */
    public IFileEntry getFileEntry(String path) throws DeviceNotAvailableException;

    /**
     * Returns True if the file path on the device is an executable file, false otherwise.
     *
     * @throws DeviceNotAvailableException
     */
    public boolean isExecutable(String fullPath) throws DeviceNotAvailableException;

    /**
     * Return True if the path on the device is a directory, false otherwise.
     *
     * @throws DeviceNotAvailableException
     */
    public boolean isDirectory(String deviceFilePath) throws DeviceNotAvailableException;

    /**
     * Alternative to using {@link IFileEntry} that sometimes won't work because of permissions.
     *
     * @param deviceFilePath is the path on the device where to do the search
     * @return Array of string containing all the file in a path on the device.
     * @throws DeviceNotAvailableException
     */
    public String[] getChildren(String deviceFilePath) throws DeviceNotAvailableException;

    /**
     * Helper method to determine amount of free space on device external storage.
     *
     * @return the amount of free space in KB
     * @throws DeviceNotAvailableException if connection with device is lost and cannot be
     * recovered.
     */
    public long getExternalStoreFreeSpace() throws DeviceNotAvailableException;

    /**
     * Helper method to determine amount of free space on device partition.
     *
     * @return the amount of free space in KB
     * @throws DeviceNotAvailableException if connection with device is lost and cannot be
     *     recovered.
     */
    public long getPartitionFreeSpace(String partition) throws DeviceNotAvailableException;

    /**
     * Returns a mount point.
     * <p/>
     * Queries the device directly if the cached info in {@link IDevice} is not available.
     * <p/>
     * TODO: move this behavior to {@link IDevice#getMountPoint(String)}
     *
     * @param mountName the name of the mount point
     * @return the mount point or <code>null</code>
     * @see IDevice#getMountPoint(String)
     */
    public String getMountPoint(String mountName);

    /**
     * Returns a parsed version of the information in /proc/mounts on the device
     *
     * @return A {@link List} of {@link MountPointInfo} containing the information in "/proc/mounts"
     */
    public List<MountPointInfo> getMountPointInfo() throws DeviceNotAvailableException;

    /**
     * Returns a {@link MountPointInfo} corresponding to the specified mountpoint path, or
     * <code>null</code> if that path has nothing mounted or otherwise does not appear in
     * /proc/mounts as a mountpoint.
     *
     * @return A {@link List} of {@link MountPointInfo} containing the information in "/proc/mounts"
     * @see #getMountPointInfo()
     */
    public MountPointInfo getMountPointInfo(String mountpoint) throws DeviceNotAvailableException;

    /**
     * Start capturing logcat output from device in the background.
     * <p/>
     * Will have no effect if logcat output is already being captured.
     * Data can be later retrieved via getLogcat.
     * <p/>
     * When the device is no longer in use, {@link #stopLogcat()} must be called.
     * <p/>
     * {@link #startLogcat()} and {@link #stopLogcat()} do not normally need to be called when
     * within a TF invocation context, as the TF framework will start and stop logcat.
     */
    public void startLogcat();

    /**
     * Stop capturing logcat output from device, and discard currently saved logcat data.
     * <p/>
     * Will have no effect if logcat output is not being captured.
     */
    public void stopLogcat();

    /**
     * Deletes any accumulated logcat data.
     * <p/>
     * This is useful for cases when you want to ensure {@link ITestDevice#getLogcat()} only returns
     * log data produced after a certain point (such as after flashing a new device build, etc).
     */
    public void clearLogcat();

    /**
     * Grabs a snapshot stream of the logcat data.
     *
     * <p>Works in two modes:
     * <li>If the logcat is currently being captured in the background, will return up to {@link
     *     TestDeviceOptions#getMaxLogcatDataSize()} bytes of the current contents of the background
     *     logcat capture
     * <li>Otherwise, will return a static dump of the logcat data if device is currently responding
     */
    @MustBeClosed
    public InputStreamSource getLogcat();

    /**
     * Grabs a snapshot stream of captured logcat data starting the date provided. The time on the
     * device should be used {@link #getDeviceDate}.
     *
     * <p>
     *
     * @param date in millisecond since epoch format of when to start the snapshot until present.
     *     (can be be obtained using 'date +%s')
     */
    @MustBeClosed
    public InputStreamSource getLogcatSince(long date);

    /**
     * Grabs a snapshot stream of the last <code>maxBytes</code> of captured logcat data.
     *
     * <p>Useful for cases when you want to capture frequent snapshots of the captured logcat data
     * without incurring the potentially big disk space penalty of getting the entire {@link
     * #getLogcat()} snapshot.
     *
     * @param maxBytes the maximum amount of data to return. Should be an amount that can
     *     comfortably fit in memory
     */
    @MustBeClosed
    public InputStreamSource getLogcat(int maxBytes);

    /**
     * Get a dump of the current logcat for device. Unlike {@link #getLogcat()}, this method will
     * always return a static dump of the logcat.
     *
     * <p>Has the disadvantage that nothing will be returned if device is not reachable.
     *
     * @return a {@link InputStreamSource} of the logcat data. An empty stream is returned if fail
     *     to capture logcat data.
     */
    @MustBeClosed
    public InputStreamSource getLogcatDump();

    /**
     * Perform instructions to configure device for testing that after every boot.
     * <p/>
     * Should be called after device is fully booted/available
     * <p/>
     * In normal circumstances this method doesn't need to be called explicitly, as
     * implementations should perform these steps automatically when performing a reboot.
     * <p/>
     * Where it may need to be called is when device reboots due to other events (eg when a
     * fastboot update command has completed)
     *
     * @throws DeviceNotAvailableException if connection with device is lost and cannot be
     * recovered.
     */
    public void postBootSetup() throws DeviceNotAvailableException;

    /**
     * Reboots the device into bootloader mode.
     * <p/>
     * Blocks until device is in bootloader mode.
     *
     * @throws DeviceNotAvailableException if connection with device is lost and cannot be
     * recovered.
     */
    public void rebootIntoBootloader() throws DeviceNotAvailableException;

    /**
     * Reboots the device into adb mode.
     * <p/>
     * Blocks until device becomes available.
     *
     * @throws DeviceNotAvailableException if device is not available after reboot
     */
    public void reboot() throws DeviceNotAvailableException;

    /**
     * Reboots the device into adb recovery mode.
     * <p/>
     * Blocks until device enters recovery
     *
     * @throws DeviceNotAvailableException if device is not available after reboot
     */
    public void rebootIntoRecovery() throws DeviceNotAvailableException;

    /**
     * An alternate to {@link #reboot()} that only blocks until device is online ie visible to adb.
     *
     * @throws DeviceNotAvailableException if device is not available after reboot
     */
    public void rebootUntilOnline() throws DeviceNotAvailableException;

    /**
     * Issues a command to reboot device and returns on command complete and when device is no
     * longer visible to adb.
     *
     * @throws DeviceNotAvailableException
     */
    public void nonBlockingReboot() throws DeviceNotAvailableException;

    /**
     * Turns on adb root. If the "enable-root" setting is "false", will log a message and
     * return without enabling root.
     * <p/>
     * Enabling adb root may cause device to disconnect from adb. This method will block until
     * device is available.
     *
     * @return <code>true</code> if successful.
     * @throws DeviceNotAvailableException if connection with device is lost and cannot be
     * recovered.
     */
    public boolean enableAdbRoot() throws DeviceNotAvailableException;

    /**
     * Turns off adb root.
     * <p/>
     * Disabling adb root may cause device to disconnect from adb. This method will block until
     * device is available.
     *
     * @return <code>true</code> if successful.
     * @throws DeviceNotAvailableException if connection with device is lost and cannot be
     * recovered.
     */
    public boolean disableAdbRoot() throws DeviceNotAvailableException;

    /**
     * @return <code>true</code> if device currently has adb root, <code>false</code> otherwise.
     *
     * @throws DeviceNotAvailableException if connection with device is lost and cannot be
     * recovered.
     */
    public boolean isAdbRoot() throws DeviceNotAvailableException;

    /**
     * Encrypts the device.
     * <p/>
     * Encrypting the device may be done inplace or with a wipe.  Inplace encryption will not wipe
     * any data on the device but normally takes a couple orders of magnitude longer than the wipe.
     * <p/>
     * This method will reboot the device if it is not already encrypted and will block until device
     * is online.  Also, it will not decrypt the device after the reboot.  Therefore, the device
     * might not be fully booted and/or ready to be tested when this method returns.
     *
     * @param inplace if the encryption process should take inplace and the device should not be
     * wiped.
     * @return <code>true</code> if successful.
     * @throws DeviceNotAvailableException if device is not available after reboot.
     * @throws UnsupportedOperationException if encryption is not supported on the device.
     */
    public boolean encryptDevice(boolean inplace) throws DeviceNotAvailableException,
            UnsupportedOperationException;

    /**
     * Unencrypts the device.
     * <p/>
     * Unencrypting the device may cause device to be wiped and may reboot device. This method will
     * block until device is available and ready for testing.  Requires fastboot inorder to wipe the
     * userdata partition.
     *
     * @return <code>true</code> if successful.
     * @throws DeviceNotAvailableException if connection with device is lost and cannot be
     * recovered.
     * @throws UnsupportedOperationException if encryption is not supported on the device.
     */
    public boolean unencryptDevice() throws DeviceNotAvailableException,
            UnsupportedOperationException;

    /**
     * Unlocks the device if the device is in an encrypted state.
     * </p>
     * This method may restart the framework but will not call {@link #postBootSetup()}. Therefore,
     * the device might not be fully ready to be tested when this method returns.
     *
     * @return <code>true</code> if successful or if the device is unencrypted.
     * @throws DeviceNotAvailableException if connection with device is lost and cannot be
     * recovered.
     * @throws UnsupportedOperationException if encryption is not supported on the device.
     */
    public boolean unlockDevice() throws DeviceNotAvailableException,
            UnsupportedOperationException;

    /**
     * Returns if the device is encrypted.
     *
     * @return <code>true</code> if the device is encrypted.
     * @throws DeviceNotAvailableException if connection with device is lost and cannot be
     * recovered.
     */
    public boolean isDeviceEncrypted() throws DeviceNotAvailableException;

    /**
     * Returns if encryption is supported on the device.
     *
     * @return <code>true</code> if the device supports encryption.
     * @throws DeviceNotAvailableException
     */
    public boolean isEncryptionSupported() throws DeviceNotAvailableException;

    /**
     * Waits for the device to be responsive and available for testing.
     *
     * @param waitTime the time in ms to wait
     * @throws DeviceNotAvailableException if device is still unresponsive after waitTime expires.
     */
    public void waitForDeviceAvailable(final long waitTime) throws DeviceNotAvailableException;

    /**
     * Waits for the device to be responsive and available for testing.  Uses default timeout.
     *
     * @throws DeviceNotAvailableException if connection with device is lost and cannot be
     * recovered.
     */
    public void waitForDeviceAvailable() throws DeviceNotAvailableException;

    /**
     * Blocks until device is visible via adb.
     * <p/>
     * Note the device may not necessarily be responsive to commands on completion. Use
     * {@link #waitForDeviceAvailable()} instead.
     *
     * @param waitTime the time in ms to wait
     * @throws DeviceNotAvailableException if connection with device is lost and cannot be
     * recovered.
     */
    public void waitForDeviceOnline(final long waitTime) throws DeviceNotAvailableException;

    /**
     * Blocks until device is visible via adb.  Uses default timeout
     * <p/>
     * Note the device may not necessarily be responsive to commands on completion. Use
     * {@link #waitForDeviceAvailable()} instead.
     *
     * @throws DeviceNotAvailableException if connection with device is lost and cannot be
     * recovered.
     */
    public void waitForDeviceOnline() throws DeviceNotAvailableException;

    /**
     * Blocks for the device to be not available ie missing from adb
     *
     * @param waitTime the time in ms to wait
     * @return <code>true</code> if device becomes not available before time expires.
     *         <code>false</code> otherwise
     */
    public boolean waitForDeviceNotAvailable(final long waitTime);

    /**
     * Blocks for the device to be in the 'adb recovery' state (note this is distinct from
     * {@link IDeviceRecovery}).
     *
     * @param waitTime the time in ms to wait
     * @return <code>true</code> if device boots into recovery before time expires.
     *         <code>false</code> otherwise
     */
    public boolean waitForDeviceInRecovery(final long waitTime);

    /**
     * Waits for device to be responsive to a basic adb shell command.
     *
     * @param waitTime the time in ms to wait
     * @return <code>true</code> if device becomes responsive before <var>waitTime</var> elapses.
     */
    public boolean waitForDeviceShell(final long waitTime);

    /**
     * Blocks until the device's boot complete flag is set.
     *
     * @param timeOut time in msecs to wait for the flag to be set
     * @return true if device's boot complete flag is set within the timeout
     * @throws DeviceNotAvailableException
     */
    public boolean waitForBootComplete(long timeOut) throws DeviceNotAvailableException;

    /**
     * Set the {@link IDeviceRecovery} to use for this device. Should be set when device is first
     * allocated.
     *
     * @param recovery the {@link IDeviceRecovery}
     */
    public void setRecovery(IDeviceRecovery recovery);

    /**
     * Set the current recovery mode to use for the device.
     * <p/>
     * Used to control what recovery method to use when a device communication problem is
     * encountered. Its recommended to only use this method sparingly when needed (for example,
     * when framework is down, etc
     *
     * @param mode whether 'recover till online only' mode should be on or not.
     */
    public void setRecoveryMode(RecoveryMode mode);

    /**
     * Get the current recovery mode used for the device.
     *
     * @return the current recovery mode used for the device.
     */
    public RecoveryMode getRecoveryMode();

    /**
     * Get the device's state.
     */
    public TestDeviceState getDeviceState();

    /**
     * @return <code>true</code> if device is connected to adb-over-tcp, <code>false</code>
     * otherwise.
     */
    public boolean isAdbTcp();

    /**
     * Switch device to adb-over-tcp mode.
     *
     * @return the tcp serial number or <code>null</code> if device could not be switched
     * @throws DeviceNotAvailableException
     */
    public String switchToAdbTcp() throws DeviceNotAvailableException;

    /**
     * Switch device to adb over usb mode.
     *
     * @return <code>true</code> if switch was successful, <code>false</code> otherwise.
     * @throws DeviceNotAvailableException
     */
    public boolean switchToAdbUsb() throws DeviceNotAvailableException;

    /**
     * Get the stream of emulator stdout and stderr
     * @return emulator output
     */
    public InputStreamSource getEmulatorOutput();

    /**
     * Close and delete the emulator output.
     */
    public void stopEmulatorOutput();

    /**
     * Get the device API Level. Defaults to {@link #UNKNOWN_API_LEVEL}.
     *
     * @return an integer indicating the API Level of device
     * @throws DeviceNotAvailableException
     */
    public int getApiLevel() throws DeviceNotAvailableException;

    /**
     * Check whether or not a feature is currently supported given a minimally supported level. This
     * method takes into account unreleased features yet, before API level is raised.
     *
     * @param strictMinLevel The strict min possible level that supports the feature.
     * @return True if the level is supported. False otherwise.
     * @throws DeviceNotAvailableException
     */
    public boolean checkApiLevelAgainstNextRelease(int strictMinLevel)
            throws DeviceNotAvailableException;

    /**
     * Helper to get the time difference between the device and a given {@link Date}. Use Epoch time
     * internally.
     *
     * @return the difference in milliseconds
     */
    public long getDeviceTimeOffset(Date date) throws DeviceNotAvailableException;

    /**
     * Sets the date on device
     * <p>
     * Note: setting date on device requires root
     * @param date specify a particular date; will use host date if <code>null</code>
     * @throws DeviceNotAvailableException
     */
    public void setDate(Date date) throws DeviceNotAvailableException;

    /**
     * Return the date of the device in millisecond since epoch.
     *
     * <p>
     *
     * @return the date of the device in epoch format.
     * @throws DeviceNotAvailableException
     */
    public long getDeviceDate() throws DeviceNotAvailableException;

    /**
     * Make the system partition on the device writable. May reboot the device.
     * @throws DeviceNotAvailableException
     */
    public void remountSystemWritable() throws DeviceNotAvailableException;

    /**
     * Returns the key type used to sign the device image
     * <p>
     * Typically Android devices may be signed with test-keys (like in AOSP) or release-keys
     * (controlled by individual device manufacturers)
     * @return The signing key if found, null otherwise.
     * @throws DeviceNotAvailableException
     */
    public String getBuildSigningKeys() throws DeviceNotAvailableException;

    /**
     * Retrieves a bugreport from the device.
     * <p/>
     * The implementation of this is guaranteed to continue to work on a device without an sdcard
     * (or where the sdcard is not yet mounted).
     *
     * @return An {@link InputStreamSource} which will produce the bugreport contents on demand.  In
     *         case of failure, the {@code InputStreamSource} will produce an empty
     *         {@link InputStream}.
     */
    public InputStreamSource getBugreport();

    /**
     * Retrieves a bugreportz from the device. Zip format bugreport contains the main bugreport
     * and other log files that are useful for debugging.
     * <p/>
     * Only supported for 'adb version' > 1.0.36
     *
     * @return a {@link InputStreamSource} of the zip file containing the bugreportz, return null
     *         in case of failure.
     */
    public InputStreamSource getBugreportz();

    /**
     * Helper method to take a bugreport and log it to the reporters.
     *
     * @param dataName name under which the bugreport will be reported.
     * @param listener an {@link ITestLogger} to log the bugreport.
     * @return True if the logging was successful, false otherwise.
     */
    public boolean logBugreport(String dataName, ITestLogger listener);

    /**
     * Take a bugreport and returns it inside a {@link Bugreport} object to handle it. Return null
     * in case of issue.
     * </p>
     * File referenced in the Bugreport object need to be cleaned via {@link Bugreport#close()}.
     */
    public Bugreport takeBugreport();

    /**
     * Get the device class.
     *
     * @return the {@link String} device class.
     */
    public String getDeviceClass();

    /**
     * Extra steps for device specific required setup that will be executed on the device prior
     * to the invocation flow.
     */
    public void preInvocationSetup(IBuildInfo info)
            throws TargetSetupError, DeviceNotAvailableException;

    /**
     * Extra steps for device specific required setup that will be executed on the device prior to
     * the invocation flow.
     */
    public default void preInvocationSetup(IBuildInfo info, List<IBuildInfo> testResourceBuildInfos)
            throws TargetSetupError, DeviceNotAvailableException {
        preInvocationSetup(info);
    }

    /**
     * Extra steps for device specific required clean up that will be executed after the invocation
     * is done.
     */
    public void postInvocationTearDown();

    /**
     * Return true if the device is headless (no screen), false otherwise.
     */
    public boolean isHeadless() throws DeviceNotAvailableException;

    /**
     * Return a {@link DeviceDescriptor} from the device information to get info on it without
     * passing the actual device object.
     */
    public DeviceDescriptor getDeviceDescriptor();

    /**
     * Helper method runs the "ps" command and returns list of USER, PID and NAME of all the
     * processes.
     *
     * @return List of ProcessInfo objects
     */
    public List<ProcessInfo> getProcesses() throws DeviceNotAvailableException;

    /**
     * Helper method runs the "ps" command and returns USER, PID and NAME of the given process name.
     *
     * @return ProcessInfo of given processName
     */
    public ProcessInfo getProcessByName(String processName) throws DeviceNotAvailableException;

    /** Returns the pid of the service or null if something went wrong. */
    public String getProcessPid(String process) throws DeviceNotAvailableException;

    /**
     * Log a message in the logcat of the device. This is a safe call that will not throw even if
     * the logging fails.
     *
     * @param tag The tag under which we log our message in the logcat.
     * @param level The debug level of the message in the logcat.
     * @param format The message format.
     * @param args the args to be replaced via String.format().
     */
    public void logOnDevice(String tag, LogLevel level, String format, Object... args);

    /** Returns total physical memory size in bytes or -1 in case of internal error */
    public long getTotalMemory();

    /** Returns the current battery level of a device or Null if battery level unavailable. */
    public Integer getBattery();

    /**
     * Returns the last time Tradefed APIs triggered a reboot in milliseconds since EPOCH as
     * returned by {@link System#currentTimeMillis()}.
     */
    public long getLastExpectedRebootTimeMillis();
<<<<<<< HEAD
=======

    /**
     * Fetch and return the list of tombstones from the devices. Requires root.
     *
     * <p>method is best-effort so if one tombstone fails to be pulled for any reason it will be
     * missing from the list. Only a {@link DeviceNotAvailableException} will terminate the method
     * early.
     *
     * @return A list of tombstone files, empty if no tombstone.
     * @see <a href="https://source.android.com/devices/tech/debug">Tombstones documentation</a>
     */
    public List<File> getTombstones() throws DeviceNotAvailableException;
>>>>>>> eb20ab84
}<|MERGE_RESOLUTION|>--- conflicted
+++ resolved
@@ -1313,8 +1313,6 @@
      * returned by {@link System#currentTimeMillis()}.
      */
     public long getLastExpectedRebootTimeMillis();
-<<<<<<< HEAD
-=======
 
     /**
      * Fetch and return the list of tombstones from the devices. Requires root.
@@ -1327,5 +1325,4 @@
      * @see <a href="https://source.android.com/devices/tech/debug">Tombstones documentation</a>
      */
     public List<File> getTombstones() throws DeviceNotAvailableException;
->>>>>>> eb20ab84
 }