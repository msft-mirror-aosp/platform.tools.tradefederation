--- conflicted
+++ resolved
@@ -344,13 +344,10 @@
         mRequestedType = requestedType;
     }
 
-<<<<<<< HEAD
-=======
     public DeviceRequestedType getDeviceTypeRequested() {
         return mRequestedType;
     }
 
->>>>>>> eb20ab84
     /**
      * Sets the minimum battery level
      */
@@ -553,7 +550,6 @@
     /** Determine whether a device match the requested type or not. */
     private boolean checkDeviceTypeRequested(IDevice device) {
         if ((emulatorRequested() || stubEmulatorRequested()) && !device.isEmulator()) {
-<<<<<<< HEAD
             return false;
         }
         // If physical device is requested but device is emulator or remote ip device, skip
@@ -562,16 +558,6 @@
                         || RemoteAndroidDevice.checkSerialFormatValid(device.getSerialNumber()))) {
             return false;
         }
-=======
-            return false;
-        }
-        // If physical device is requested but device is emulator or remote ip device, skip
-        if (deviceRequested()
-                && (device.isEmulator()
-                        || RemoteAndroidDevice.checkSerialFormatValid(device.getSerialNumber()))) {
-            return false;
-        }
->>>>>>> eb20ab84
 
         if (mRequestedType != null) {
             Class<?> classNeeded = mRequestedType.getRequiredClass();
