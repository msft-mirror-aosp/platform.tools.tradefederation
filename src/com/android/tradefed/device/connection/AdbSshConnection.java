--- conflicted
+++ resolved
@@ -281,45 +281,8 @@
                 if (mGceAvd.getSkipDeviceLogCollection()) {
                     CLog.d("Device log collection is skipped per SkipDeviceLogCollection setting.");
                 } else if (getDevice().getOptions().useCvdCF()) {
-<<<<<<< HEAD
-                    createHostOrchestratorUtil(mGceAvd);
-                    File cvdLogsDir = mHOUtil.pullCvdHostLogs();
-                    if (cvdLogsDir != null) {
-                        GceManager.logDirectory(
-                                cvdLogsDir, null, getLogger(), LogDataType.CUTTLEFISH_LOG);
-                        FileUtil.recursiveDelete(cvdLogsDir);
-                    } else {
-                        CLog.i("CVD Logs is null, no logs collected from host orchestrator.");
-                    }
-                    File tempFile =
-                            mHOUtil.collectLogByCommand(
-                                    "host_kernel", HostOrchestratorUtil.URL_HOST_KERNEL_LOG);
-                    getLogger()
-                            .testLog(
-                                    "host_kernel",
-                                    LogDataType.CUTTLEFISH_LOG,
-                                    new FileInputStreamSource(tempFile));
-                    FileUtil.deleteFile(tempFile);
-                    tempFile =
-                            mHOUtil.collectLogByCommand(
-                                    "host_orchestrator", HostOrchestratorUtil.URL_HO_LOG);
-                    getLogger()
-                            .testLog(
-                                    "host_orchestrator",
-                                    LogDataType.CUTTLEFISH_LOG,
-                                    new FileInputStreamSource(tempFile));
-                    FileUtil.deleteFile(tempFile);
-                    tempFile = mHOUtil.getTunnelLog();
-                    getLogger()
-                            .testLog(
-                                    "host_orchestrator_tunnel_logs",
-                                    LogDataType.CUTTLEFISH_LOG,
-                                    new FileInputStreamSource(tempFile));
-                    FileUtil.deleteFile(tempFile);
-=======
                     mHOUtil = createHostOrchestratorUtil(mGceAvd);
                     CommonLogRemoteFileUtil.pullCommonCvdLogs(mGceAvd, mHOUtil, getLogger());
->>>>>>> b051fab3
                 } else if (mGceAvd.hostAndPort() != null) {
                     // Host and port can be null in case of acloud timeout
                     // attempt to get a bugreport if Gce Avd is a failure
@@ -1045,8 +1008,6 @@
                     new HostOrchestratorUtil(
                             getDevice().getOptions().useOxygenationDevice(),
                             getDevice().getOptions().getExtraOxygenArgs(),
-                            getDevice().getOptions().getSshPrivateKeyPath(),
-                            getDevice().getOptions().getInstanceUser(),
                             gceAvdInfo.instanceName(),
                             gceAvdInfo.hostAndPort() != null
                                     ? gceAvdInfo.hostAndPort().getHost()
