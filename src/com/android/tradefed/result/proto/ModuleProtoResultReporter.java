/*
 * Copyright (C) 2024 The Android Open Source Project
 *
 * Licensed under the Apache License, Version 2.0 (the "License");
 * you may not use this file except in compliance with the License.
 * You may obtain a copy of the License at
 *
 *      http://www.apache.org/licenses/LICENSE-2.0
 *
 * Unless required by applicable law or agreed to in writing, software
 * distributed under the License is distributed on an "AS IS" BASIS,
 * WITHOUT WARRANTIES OR CONDITIONS OF ANY KIND, either express or implied.
 * See the License for the specific language governing permissions and
 * limitations under the License.
 */
package com.android.tradefed.result.proto;

import com.android.tradefed.invoker.IInvocationContext;
import com.android.tradefed.invoker.InvocationContext;
import com.android.tradefed.invoker.proto.InvocationContext.Context;
import com.android.tradefed.log.LogUtil.CLog;
import com.android.tradefed.result.proto.TestRecordProto.TestRecord;
import com.android.tradefed.result.proto.TestRecordProto.TestStatus;
import com.android.tradefed.util.proto.TestRecordProtoUtil;

import com.google.common.base.Strings;
import com.google.protobuf.Any;

import java.io.File;
import java.io.IOException;
import java.util.HashMap;
import java.util.Map;

/**
 * A result reporter meant to report only the module level results. No re-entry is supported in this
 * module. The intent of this reporter is primarily for caching at module level.
 */
public class ModuleProtoResultReporter extends FileProtoResultReporter {

<<<<<<< HEAD
    private boolean mHasFailures = false;
=======
    public static final String INVOCATION_ID_KEY = "invocation_id";
    private boolean mStopCache = false;
    private String mInvocationId = null;
>>>>>>> b051fab3

    public ModuleProtoResultReporter() {
        setPeriodicWriting(false);
        setDelimitedOutput(false);
    }

    public ModuleProtoResultReporter(IInvocationContext mainInvocationContext) {
        this();
        copyAttributes(mainInvocationContext);
    }

    @Override
    protected void beforeModuleStart() {
        IInvocationContext stubContext = new InvocationContext();
        if (mInvocationId != null) {
            CLog.d("Copying property into module results: %s", mInvocationId);
            stubContext.addInvocationAttribute(INVOCATION_ID_KEY, mInvocationId);
        }
        invocationStarted(stubContext);
    }

    @Override
    protected void afterModuleEnd() {
        invocationEnded(0);
    }

    @Override
    public void processTestCaseEnded(TestRecord testCaseRecord) {
        super.processTestCaseEnded(testCaseRecord);
        if (testCaseRecord.getStatus().equals(TestStatus.FAIL)) {
            mHasFailures = true;
        }
    }

    @Override
    public void processTestRunEnded(TestRecord runRecord, boolean moduleInProgress) {
        super.processTestRunEnded(runRecord, moduleInProgress);
        if (runRecord.hasDebugInfo()) {
            mHasFailures = true;
        }
    }

    public boolean hasFailures() {
        return mHasFailures;
    }

    private void copyAttributes(IInvocationContext mainContext) {
        String invocationId = mainContext.getAttribute(INVOCATION_ID_KEY);
        if (!Strings.isNullOrEmpty(invocationId)) {
            mInvocationId = invocationId;
        }
    }

    /** Parsing util to extract metadata we might have transferred */
    public static Map<String, String> parseResultsMetadata(File protoResults) {
        if (protoResults == null) {
            CLog.w("Proto result file is null, cannot parse it.");
            return new HashMap<>();
        }
        try {
            TestRecord record = TestRecordProtoUtil.readFromFile(protoResults, false);
            Any anyDescription = record.getDescription();
            if (!anyDescription.is(Context.class)) {
                throw new RuntimeException("Expected Any description of type Context");
            }
            IInvocationContext receivedContext =
                    InvocationContext.fromProto(anyDescription.unpack(Context.class));
            Map<String, String> receivedAttributes = receivedContext.getAttributes().getUniqueMap();
            CLog.d("Attributes received from cached results: %s", receivedAttributes);
            return receivedAttributes;
        } catch (IOException | RuntimeException e) {
            CLog.e(e);
        }
        return new HashMap<>();
    }
}<|MERGE_RESOLUTION|>--- conflicted
+++ resolved
@@ -37,13 +37,9 @@
  */
 public class ModuleProtoResultReporter extends FileProtoResultReporter {
 
-<<<<<<< HEAD
-    private boolean mHasFailures = false;
-=======
     public static final String INVOCATION_ID_KEY = "invocation_id";
     private boolean mStopCache = false;
     private String mInvocationId = null;
->>>>>>> b051fab3
 
     public ModuleProtoResultReporter() {
         setPeriodicWriting(false);
@@ -74,7 +70,7 @@
     public void processTestCaseEnded(TestRecord testCaseRecord) {
         super.processTestCaseEnded(testCaseRecord);
         if (testCaseRecord.getStatus().equals(TestStatus.FAIL)) {
-            mHasFailures = true;
+            mStopCache = true;
         }
     }
 
@@ -82,12 +78,20 @@
     public void processTestRunEnded(TestRecord runRecord, boolean moduleInProgress) {
         super.processTestRunEnded(runRecord, moduleInProgress);
         if (runRecord.hasDebugInfo()) {
-            mHasFailures = true;
+            mStopCache = true;
         }
     }
 
-    public boolean hasFailures() {
-        return mHasFailures;
+    @Override
+    public void processTestModuleEnd(TestRecord moduleRecord) {
+        super.processTestModuleEnd(moduleRecord);
+        if (moduleRecord.hasSkipReason()) {
+            mStopCache = true;
+        }
+    }
+
+    public boolean stopCaching() {
+        return mStopCache;
     }
 
     private void copyAttributes(IInvocationContext mainContext) {
