/*
 * Copyright (C) 2010 The Android Open Source Project
 *
 * Licensed under the Apache License, Version 2.0 (the "License");
 * you may not use this file except in compliance with the License.
 * You may obtain a copy of the License at
 *
 *      http://www.apache.org/licenses/LICENSE-2.0
 *
 * Unless required by applicable law or agreed to in writing, software
 * distributed under the License is distributed on an "AS IS" BASIS,
 * WITHOUT WARRANTIES OR CONDITIONS OF ANY KIND, either express or implied.
 * See the License for the specific language governing permissions and
 * limitations under the License.
 */

package com.android.tradefed.util;

import com.android.annotations.Nullable;
import com.android.tradefed.command.CommandInterrupter;
import com.android.tradefed.log.LogUtil.CLog;

import com.google.common.annotations.VisibleForTesting;

import java.io.BufferedOutputStream;
import java.io.ByteArrayOutputStream;
import java.io.File;
import java.io.IOException;
import java.io.InputStream;
import java.io.OutputStream;
import java.util.ArrayList;
import java.util.Arrays;
import java.util.HashMap;
import java.util.HashSet;
import java.util.List;
import java.util.Map;
import java.util.Set;
import java.util.concurrent.CountDownLatch;
import java.util.concurrent.TimeUnit;

import javax.annotation.Nonnull;

/**
 * A collection of helper methods for executing operations.
 */
public class RunUtil implements IRunUtil {

    public static final String RUNNABLE_NOTIFIER_NAME = "RunnableNotifier";
    public static final String INHERITIO_PREFIX = "inheritio-";

    private static final int POLL_TIME_INCREASE_FACTOR = 4;
    private static final long THREAD_JOIN_POLL_INTERVAL = 30 * 1000;
    private static final long IO_THREAD_JOIN_INTERVAL = 5 * 1000;
    private static final long PROCESS_DESTROY_TIMEOUT_SEC = 2;
    private static IRunUtil sDefaultInstance = null;
    private File mWorkingDir = null;
    private Map<String, String> mEnvVariables = new HashMap<String, String>();
    private Set<String> mUnsetEnvVariables = new HashSet<String>();
    private EnvPriority mEnvVariablePriority = EnvPriority.UNSET;
    private boolean mRedirectStderr = false;

    private final CommandInterrupter mInterrupter;

    /**
     * Create a new {@link RunUtil} object to use.
     */
    public RunUtil() {
        this(CommandInterrupter.INSTANCE);
    }

    @VisibleForTesting
    RunUtil(@Nonnull CommandInterrupter interrupter) {
        mInterrupter = interrupter;
    }

    /**
     * Get a reference to the default {@link RunUtil} object.
     * <p/>
     * This is useful for callers who want to use IRunUtil without customization.
     * Its recommended that callers who do need a custom IRunUtil instance
     * (ie need to call either {@link #setEnvVariable(String, String)} or
     * {@link #setWorkingDir(File)} create their own copy.
     */
    public static IRunUtil getDefault() {
        if (sDefaultInstance == null) {
            sDefaultInstance = new RunUtil();
        }
        return sDefaultInstance;
    }

    /**
     * {@inheritDoc}
     */
    @Override
    public synchronized void setWorkingDir(File dir) {
        if (this.equals(sDefaultInstance)) {
            throw new UnsupportedOperationException("Cannot setWorkingDir on default RunUtil");
        }
        mWorkingDir = dir;
    }

    /**
     * {@inheritDoc}
     */
    @Override
    public synchronized void setEnvVariable(String name, String value) {
        if (this.equals(sDefaultInstance)) {
            throw new UnsupportedOperationException("Cannot setEnvVariable on default RunUtil");
        }
        mEnvVariables.put(name, value);
    }

    /**
     * {@inheritDoc}
     * Environment variables may inherit from the parent process, so we need to delete
     * the environment variable from {@link ProcessBuilder#environment()}
     *
     * @param key the variable name
     * @see ProcessBuilder#environment()
     */
    @Override
    public synchronized void unsetEnvVariable(String key) {
        if (this.equals(sDefaultInstance)) {
            throw new UnsupportedOperationException("Cannot unsetEnvVariable on default RunUtil");
        }
        mUnsetEnvVariables.add(key);
    }

    /** {@inheritDoc} */
    @Override
    public void setRedirectStderrToStdout(boolean redirect) {
        if (this.equals(sDefaultInstance)) {
            throw new UnsupportedOperationException(
                    "Cannot setRedirectStderrToStdout on default RunUtil");
        }
        mRedirectStderr = redirect;
    }

    /**
     * {@inheritDoc}
     */
    @Override
    public CommandResult runTimedCmd(final long timeout, final String... command) {
        return runTimedCmd(timeout, null, null, command);
    }

    /**
     * {@inheritDoc}
     */
    @Override
    public CommandResult runTimedCmd(final long timeout, OutputStream stdout,
            OutputStream stderr, final String... command) {
        RunnableResult osRunnable = createRunnableResult(stdout, stderr, command);
        CommandStatus status = runTimed(timeout, osRunnable, true);
        CommandResult result = osRunnable.getResult();
        result.setStatus(status);
        return result;
    }

    /**
     * Create a {@link com.android.tradefed.util.IRunUtil.IRunnableResult} that will run the
     * command.
     */
    @VisibleForTesting
    RunnableResult createRunnableResult(
            OutputStream stdout, OutputStream stderr, String... command) {
        return new RunnableResult(
                /* input= */ null,
                createProcessBuilder(command),
                stdout,
                stderr,
                /* inputRedirect= */ null,
                false);
    }

    /** {@inheritDoc} */
    @Override
    public CommandResult runTimedCmdRetry(
            long timeout, long retryInterval, int attempts, String... command) {
        CommandResult result = null;
        int counter = 0;
        while (counter < attempts) {
            result = runTimedCmd(timeout, command);
            if (CommandStatus.SUCCESS.equals(result.getStatus())) {
                return result;
            }
            sleep(retryInterval);
            counter++;
        }
        return result;
    }

    private synchronized ProcessBuilder createProcessBuilder(String... command) {
        return createProcessBuilder(Arrays.asList(command));
    }

    private synchronized ProcessBuilder createProcessBuilder(List<String> commandList) {
        ProcessBuilder processBuilder = new ProcessBuilder();
        if (mWorkingDir != null) {
            processBuilder.directory(mWorkingDir);
        }
        // By default unset an env. for process has higher priority, but in some case we might want
        // the 'set' to have priority.
        if (EnvPriority.UNSET.equals(mEnvVariablePriority)) {
            if (!mEnvVariables.isEmpty()) {
                processBuilder.environment().putAll(mEnvVariables);
            }
            if (!mUnsetEnvVariables.isEmpty()) {
                // in this implementation, the unsetEnv's priority is higher than set.
                processBuilder.environment().keySet().removeAll(mUnsetEnvVariables);
            }
        } else {
            if (!mUnsetEnvVariables.isEmpty()) {
                processBuilder.environment().keySet().removeAll(mUnsetEnvVariables);
            }
            if (!mEnvVariables.isEmpty()) {
                // in this implementation, the setEnv's priority is higher than set.
                processBuilder.environment().putAll(mEnvVariables);
            }
        }
        processBuilder.redirectErrorStream(mRedirectStderr);
        return processBuilder.command(commandList);
    }

    /**
     * {@inheritDoc}
     */
    @Override
    public CommandResult runTimedCmdWithInput(final long timeout, String input,
            final String... command) {
        return runTimedCmdWithInput(timeout, input, ArrayUtil.list(command));
    }

    /**
     * {@inheritDoc}
     */
    @Override
    public CommandResult runTimedCmdWithInput(final long timeout, String input,
            final List<String> command) {
        RunnableResult osRunnable = new RunnableResult(input, createProcessBuilder(command));
        CommandStatus status = runTimed(timeout, osRunnable, true);
        CommandResult result = osRunnable.getResult();
        result.setStatus(status);
        return result;
    }

    /** {@inheritDoc} */
    @Override
    public CommandResult runTimedCmdWithInputRedirect(
            final long timeout, @Nullable File inputRedirect, final String... command) {
        RunnableResult osRunnable =
                new RunnableResult(
                        /* input= */ null,
                        createProcessBuilder(command),
                        /* stdoutStream= */ null,
                        /* stderrStream= */ null,
<<<<<<< HEAD
                        inputRedirect);
=======
                        inputRedirect,
                        true);
>>>>>>> eb20ab84
        CommandStatus status = runTimed(timeout, osRunnable, true);
        CommandResult result = osRunnable.getResult();
        result.setStatus(status);
        return result;
    }

    /**
     * {@inheritDoc}
     */
    @Override
    public CommandResult runTimedCmdSilently(final long timeout, final String... command) {
        RunnableResult osRunnable = new RunnableResult(null, createProcessBuilder(command), false);
        CommandStatus status = runTimed(timeout, osRunnable, false);
        CommandResult result = osRunnable.getResult();
        result.setStatus(status);
        return result;
    }

    /**
     * {@inheritDoc}
     */
    @Override
    public CommandResult runTimedCmdSilentlyRetry(long timeout, long retryInterval, int attempts,
            String... command) {
        CommandResult result = null;
        int counter = 0;
        while (counter < attempts) {
            result = runTimedCmdSilently(timeout, command);
            if (CommandStatus.SUCCESS.equals(result.getStatus())) {
                return result;
            }
            sleep(retryInterval);
            counter++;
        }
        return result;
    }

    /**
     * {@inheritDoc}
     */
    @Override
    public Process runCmdInBackground(final String... command) throws IOException  {
        final String fullCmd = Arrays.toString(command);
        CLog.v("Running %s", fullCmd);
        return createProcessBuilder(command).start();
    }

    /**
     * {@inheritDoc}
     */
    @Override
    public Process runCmdInBackground(final List<String> command) throws IOException  {
        CLog.v("Running %s", command);
        return createProcessBuilder(command).start();
    }

    /**
     * {@inheritDoc}
     */
    @Override
    public Process runCmdInBackground(List<String> command, OutputStream output)
            throws IOException {
        CLog.v("Running %s", command);
        Process process = createProcessBuilder(command).start();
        inheritIO(
                process.getInputStream(),
                output,
                String.format(INHERITIO_PREFIX + "stdout-%s", command));
        inheritIO(
                process.getErrorStream(),
                output,
                String.format(INHERITIO_PREFIX + "stderr-%s", command));
        return process;
    }

    /**
     * {@inheritDoc}
     */
    @Override
    public CommandStatus runTimed(long timeout, IRunUtil.IRunnableResult runnable,
            boolean logErrors) {
        mInterrupter.checkInterrupted();
        RunnableNotifier runThread = new RunnableNotifier(runnable, logErrors);
        if (logErrors) {
            if (timeout > 0l) {
                CLog.d(
                        "Running command %s with timeout: %s",
                        runnable.getCommand(), TimeUtil.formatElapsedTime(timeout));
            } else {
                CLog.d("Running command %s without timeout.", runnable.getCommand());
            }
        }
        CommandStatus status = CommandStatus.TIMED_OUT;
        try {
            runThread.start();
            long startTime = System.currentTimeMillis();
            long pollInterval = 0;
            if (timeout > 0L && timeout < THREAD_JOIN_POLL_INTERVAL) {
                // only set the pollInterval if we have a timeout
                pollInterval = timeout;
            } else {
                pollInterval = THREAD_JOIN_POLL_INTERVAL;
            }
            do {
                try {
                    runThread.join(pollInterval);
                } catch (InterruptedException e) {
                    if (isInterruptAllowed()) {
                        CLog.i("runTimed: interrupted while joining the runnable");
                        break;
                    } else {
                        CLog.i("runTimed: currently uninterruptible, ignoring interrupt");
                    }
                }
                mInterrupter.checkInterrupted();
            } while ((timeout == 0L || (System.currentTimeMillis() - startTime) < timeout)
                    && runThread.isAlive());
        } catch (RunInterruptedException e) {
            runThread.cancel();
            throw e;
        } finally {
            // Snapshot the status when out of the run loop because thread may terminate and return
            // a false FAILED instead of TIMED_OUT.
            status = runThread.getStatus();
            if (CommandStatus.TIMED_OUT.equals(status) || CommandStatus.EXCEPTION.equals(status)) {
                CLog.i("runTimed: Calling interrupt, status is %s", status);
                runThread.cancel();
            }
        }
        mInterrupter.checkInterrupted();
        return status;
    }

    /**
     * {@inheritDoc}
     */
    @Override
    public boolean runTimedRetry(long opTimeout, long pollInterval, int attempts,
            IRunUtil.IRunnableResult runnable) {
        for (int i = 0; i < attempts; i++) {
            if (runTimed(opTimeout, runnable, true) == CommandStatus.SUCCESS) {
                return true;
            }
            CLog.d("operation failed, waiting for %d ms", pollInterval);
            sleep(pollInterval);
        }
        return false;
    }

    /**
     * {@inheritDoc}
     */
    @Override
    public boolean runFixedTimedRetry(final long opTimeout, final long pollInterval,
            final long maxTime, final IRunUtil.IRunnableResult runnable) {
        final long initialTime = getCurrentTime();
        while (getCurrentTime() < (initialTime + maxTime)) {
            if (runTimed(opTimeout, runnable, true) == CommandStatus.SUCCESS) {
                return true;
            }
            CLog.d("operation failed, waiting for %d ms", pollInterval);
            sleep(pollInterval);
        }
        return false;
    }

    /**
     * {@inheritDoc}
     */
    @Override
    public boolean runEscalatingTimedRetry(final long opTimeout,
            final long initialPollInterval, final long maxPollInterval, final long maxTime,
            final IRunUtil.IRunnableResult runnable) {
        // wait an initial time provided
        long pollInterval = initialPollInterval;
        final long initialTime = getCurrentTime();
        while (true) {
            if (runTimed(opTimeout, runnable, true) == CommandStatus.SUCCESS) {
                return true;
            }
            long remainingTime = maxTime - (getCurrentTime() - initialTime);
            if (remainingTime <= 0) {
                CLog.d("operation is still failing after retrying for %d ms", maxTime);
                return false;
            } else if (remainingTime < pollInterval) {
                // cap pollInterval to a max of remainingTime
                pollInterval = remainingTime;
            }
            CLog.d("operation failed, waiting for %d ms", pollInterval);
            sleep(pollInterval);
            // somewhat arbitrarily, increase the poll time by a factor of 4 for each attempt,
            // up to the previously decided maximum
            pollInterval *= POLL_TIME_INCREASE_FACTOR;
            if (pollInterval > maxPollInterval) {
                pollInterval = maxPollInterval;
            }
        }
    }

    /**
     * Retrieves the current system clock time.
     * <p/>
     * Exposed so it can be mocked for unit testing
     */
    long getCurrentTime() {
        return System.currentTimeMillis();
    }

    /**
     * {@inheritDoc}
     */
    @Override
    public void sleep(long time) {
        mInterrupter.checkInterrupted();
        if (time <= 0) {
            return;
        }
        try {
            Thread.sleep(time);
        } catch (InterruptedException e) {
            // ignore
            CLog.d("sleep interrupted");
        }
        mInterrupter.checkInterrupted();
    }

    /** {@inheritDoc} */
    @Override
    public void allowInterrupt(boolean allow) {
        if (allow) {
            mInterrupter.allowInterrupt();
        } else {
            mInterrupter.blockInterrupt();
        }
    }

    /** {@inheritDoc} */
    @Override
    public boolean isInterruptAllowed() {
        return mInterrupter.isInterruptible();
    }

    /** {@inheritDoc} */
    @Override
    public void setInterruptibleInFuture(Thread thread, final long timeMs) {
        mInterrupter.allowInterruptAsync(thread, timeMs, TimeUnit.MILLISECONDS);
    }

    /** {@inheritDoc} */
    @Override
    public synchronized void interrupt(Thread thread, String message) {
        mInterrupter.interrupt(thread, message);
        mInterrupter.checkInterrupted();
    }

    /**
     * Helper thread that wraps a runnable, and notifies when done.
     */
    private static class RunnableNotifier extends Thread {

        private final IRunUtil.IRunnableResult mRunnable;
        private CommandStatus mStatus = CommandStatus.TIMED_OUT;
        private boolean mLogErrors = true;

        RunnableNotifier(IRunUtil.IRunnableResult runnable, boolean logErrors) {
            // Set this thread to be a daemon so that it does not prevent
            // TF from shutting down.
            setName(RUNNABLE_NOTIFIER_NAME);
            setDaemon(true);
            mRunnable = runnable;
            mLogErrors = logErrors;
        }

        @Override
        public void run() {
            CommandStatus status;
            try {
                status = mRunnable.run() ? CommandStatus.SUCCESS : CommandStatus.FAILED;
            } catch (InterruptedException e) {
                CLog.i("runutil interrupted");
                status = CommandStatus.EXCEPTION;
            } catch (Exception e) {
                if (mLogErrors) {
                    CLog.e("Exception occurred when executing runnable");
                    CLog.e(e);
                }
                status = CommandStatus.EXCEPTION;
            }
            synchronized (this) {
                mStatus = status;
            }
        }

        public void cancel() {
            mRunnable.cancel();
        }

        synchronized CommandStatus getStatus() {
            return mStatus;
        }
    }

    class RunnableResult implements IRunUtil.IRunnableResult {
        private final ProcessBuilder mProcessBuilder;
        private final CommandResult mCommandResult;
        private final String mInput;
        private Process mProcess = null;
        private CountDownLatch mCountDown = null;
        private Thread mExecutionThread;
        private OutputStream mStdOut = null;
        private OutputStream mStdErr = null;
        private final File mInputRedirect;
        private boolean mCreatedStdoutStream = false;
        private boolean mCreatedStderrStream = false;
        private final Object mLock = new Object();
        private boolean mCancelled = false;
        private boolean mLogErrors = true;

        RunnableResult(final String input, final ProcessBuilder processBuilder) {
            this(input, processBuilder, null, null, null, true);
        }

        RunnableResult(final String input, final ProcessBuilder processBuilder, boolean logErrors) {
            this(input, processBuilder, null, null, null, logErrors);
        }

        /**
         * Alternative constructor that allows redirecting the output to any Outputstream. Stdout
         * and stderr can be independently redirected to different Outputstream implementations. If
         * streams are null, default behavior of using a buffer will be used.
         *
         * <p>Additionally, Stdin can be redirected from a File.
         */
        RunnableResult(
                final String input,
                final ProcessBuilder processBuilder,
                OutputStream stdoutStream,
                OutputStream stderrStream,
                File inputRedirect,
                boolean logErrors) {
            mProcessBuilder = processBuilder;
            mInput = input;
            mLogErrors = logErrors;

            mInputRedirect = inputRedirect;
            if (mInputRedirect != null) {
                // Set Stdin to mInputRedirect file.
                mProcessBuilder.redirectInput(mInputRedirect);
            }

            mCommandResult = new CommandResult();
            // Ensure the outputs are never null
            mCommandResult.setStdout("");
            mCommandResult.setStderr("");
            mCountDown = new CountDownLatch(1);

            // Redirect IO, so that the outputstream for the spawn process does not fill up
            // and cause deadlock.
            mStdOut = stdoutStream != null ? stdoutStream : new ByteArrayOutputStream();
            mStdErr = stderrStream != null ? stderrStream : new ByteArrayOutputStream();
        }

        @Override
        public List<String> getCommand() {
            return new ArrayList<>(mProcessBuilder.command());
        }

        public CommandResult getResult() {
            return mCommandResult;
        }

        /** Start a {@link Process} based on the {@link ProcessBuilder}. */
        @VisibleForTesting
        Process startProcess() throws IOException {
            return mProcessBuilder.start();
        }

        @Override
        public boolean run() throws Exception {
            Thread stdoutThread = null;
            Thread stderrThread = null;
            synchronized (mLock) {
                if (mCancelled) {
                    // if cancel() was called before run() took the lock, we do not even attempt
                    // to run.
                    return false;
                }
                mExecutionThread = Thread.currentThread();
                mProcess = startProcess();
                if (mInput != null) {
                    BufferedOutputStream processStdin =
                            new BufferedOutputStream(mProcess.getOutputStream());
                    processStdin.write(mInput.getBytes("UTF-8"));
                    processStdin.flush();
                    processStdin.close();
                }
                // Log the command for thread tracking purpose.
                stdoutThread =
                        inheritIO(
                                mProcess.getInputStream(),
                                mStdOut,
                                String.format("inheritio-stdout-%s", mProcessBuilder.command()));
                stderrThread =
                        inheritIO(
                                mProcess.getErrorStream(),
                                mStdErr,
                                String.format("inheritio-stderr-%s", mProcessBuilder.command()));

                // Close the stdout/err streams if created by us. Streams provided by the caller
                // should be closed by the caller.
                if (mCreatedStdoutStream) {
                    mStdOut.close();
                }
                if (mCreatedStderrStream) {
                    mStdErr.close();
                }
            }
            // Wait for process to complete.
            Integer rc = null;
            try {
                try {
                    rc = mProcess.waitFor();
                    // wait for stdout and stderr to be read
                    stdoutThread.join(IO_THREAD_JOIN_INTERVAL);
                    if (stdoutThread.isAlive()) {
                        CLog.d("stdout read thread %s still alive.", stdoutThread.toString());
                    }
                    stderrThread.join(IO_THREAD_JOIN_INTERVAL);
                    if (stderrThread.isAlive()) {
                        CLog.d("stderr read thread %s still alive.", stderrThread.toString());
                    }
                } finally {
                    rc = (rc != null) ? rc : 1; // In case of interruption ReturnCode is null
                    mCommandResult.setExitCode(rc);

                    // Write out the streams to the result.
                    if (mStdOut instanceof ByteArrayOutputStream) {
                        mCommandResult.setStdout(
                                ((ByteArrayOutputStream) mStdOut).toString("UTF-8"));
                    } else {
                        mCommandResult.setStdout(
                                "redirected to " + mStdOut.getClass().getSimpleName());
                    }
                    if (mStdErr instanceof ByteArrayOutputStream) {
                        mCommandResult.setStderr(
                                ((ByteArrayOutputStream) mStdErr).toString("UTF-8"));
                    } else {
                        mCommandResult.setStderr(
                                "redirected to " + mStdErr.getClass().getSimpleName());
                    }
                }
            } finally {
                mCountDown.countDown();
            }

            if (rc != null && rc == 0) {
                return true;
            } else if (mLogErrors) {
                CLog.d("%s command failed. return code %d", mProcessBuilder.command(), rc);
            }
            return false;
        }

        @Override
        public void cancel() {
            if (mCancelled) {
                return;
            }
            mCancelled = true;
            synchronized (mLock) {
                if (mProcess == null || !mProcess.isAlive()) {
                    return;
                }
                CLog.d("Cancelling the process execution");
                mProcess.destroy();
                try {
                    // Only allow to continue if the Stdout has been read
                    // RunnableNotifier#Interrupt is the next call and will terminate the thread
                    if (!mCountDown.await(PROCESS_DESTROY_TIMEOUT_SEC, TimeUnit.SECONDS)) {
                        CLog.i("Process still not terminated, interrupting the execution thread");
                        mExecutionThread.interrupt();
                        mCountDown.await();
                    }
                } catch (InterruptedException e) {
                    CLog.i("interrupted while waiting for process output to be saved");
                }
            }
        }

        @Override
        public String toString() {
            return "RunnableResult [command="
                    + ((mProcessBuilder != null) ? mProcessBuilder.command() : null)
                    + "]";
        }
    }

    /**
     * Helper method to redirect input stream.
     *
     * @param src {@link InputStream} to inherit/redirect from
     * @param dest {@link BufferedOutputStream} to inherit/redirect to
     * @param name the name of the thread returned.
     * @return a {@link Thread} started that receives the IO.
     */
    private static Thread inheritIO(final InputStream src, final OutputStream dest, String name) {
        Thread t = new Thread(new Runnable() {
            @Override
            public void run() {
                try {
                    StreamUtil.copyStreams(src, dest);
                } catch (IOException e) {
                    CLog.e("Failed to read input stream.");
                }
            }
        });
        t.setName(name);
        t.start();
        return t;
    }

    /** {@inheritDoc} */
    @Override
    public void setEnvVariablePriority(EnvPriority priority) {
        if (this.equals(sDefaultInstance)) {
            throw new UnsupportedOperationException("Cannot setWorkingDir on default RunUtil");
        }
        mEnvVariablePriority = priority;
    }
}<|MERGE_RESOLUTION|>--- conflicted
+++ resolved
@@ -254,12 +254,8 @@
                         createProcessBuilder(command),
                         /* stdoutStream= */ null,
                         /* stderrStream= */ null,
-<<<<<<< HEAD
-                        inputRedirect);
-=======
                         inputRedirect,
                         true);
->>>>>>> eb20ab84
         CommandStatus status = runTimed(timeout, osRunnable, true);
         CommandResult result = osRunnable.getResult();
         result.setStatus(status);
