/*
 * Copyright (C) 2011 The Android Open Source Project
 *
 * Licensed under the Apache License, Version 2.0 (the "License");
 * you may not use this file except in compliance with the License.
 * You may obtain a copy of the License at
 *
 *      http://www.apache.org/licenses/LICENSE-2.0
 *
 * Unless required by applicable law or agreed to in writing, software
 * distributed under the License is distributed on an "AS IS" BASIS,
 * WITHOUT WARRANTIES OR CONDITIONS OF ANY KIND, either express or implied.
 * See the License for the specific language governing permissions and
 * limitations under the License.
 */
package com.android.tradefed.command;

import com.android.tradefed.config.ConfigurationException;
import com.android.tradefed.config.Option;
import com.android.tradefed.config.Option.Importance;
import com.android.tradefed.device.metric.AutoLogCollector;
import com.android.tradefed.config.OptionCopier;
import com.android.tradefed.config.OptionUpdateRule;
import com.android.tradefed.log.LogUtil.CLog;
import com.android.tradefed.util.UniqueMultiMap;

import java.util.LinkedHashSet;
import java.util.Set;

/**
 * Implementation of {@link ICommandOptions}.
 */
public class CommandOptions implements ICommandOptions {

    @Option(name = "help", description =
        "display the help text for the most important/critical options.",
        importance = Importance.ALWAYS)
    private boolean mHelpMode = false;

    @Option(name = "help-all", description = "display the full help text for all options.",
            importance = Importance.ALWAYS)
    private boolean mFullHelpMode = false;

    @Option(name = "json-help", description = "display the full help in json format.")
    private boolean mJsonHelpMode = false;

    public static final String DRY_RUN_OPTION = "dry-run";
    public static final String NOISY_DRY_RUN_OPTION = "noisy-dry-run";

    @Option(
        name = DRY_RUN_OPTION,
        description =
                "build but don't actually run the command.  Intended as a quick check "
                        + "to ensure that a command is runnable.",
        importance = Importance.ALWAYS
    )
    private boolean mDryRunMode = false;

    @Option(
        name = NOISY_DRY_RUN_OPTION,
        description =
                "build but don't actually run the command.  This version prints the "
                        + "command to the console.  Intended for cmdfile debugging.",
        importance = Importance.ALWAYS
    )
    private boolean mNoisyDryRunMode = false;

    @Option(name = "min-loop-time", description =
            "the minimum invocation time in ms when in loop mode.")
    private Long mMinLoopTime = 10L * 60L * 1000L;

    @Option(name = "max-random-loop-time", description =
            "the maximum time to wait between invocation attempts when in loop mode. " +
            "when set, the actual value will be a random number between min-loop-time and this " +
            "number.",
            updateRule = OptionUpdateRule.LEAST)
    private Long mMaxRandomLoopTime = null;

    @Option(name = "test-tag", description = "Identifier for the invocation during reporting.")
    private String mTestTag = "stub";

    @Option(name = "test-tag-suffix", description = "suffix for test-tag. appended to test-tag to "
            + "represents some variants of one test.")
    private String mTestTagSuffix = null;

    @Option(name = "loop", description = "keep running continuously.",
            importance = Importance.ALWAYS)
    private boolean mLoopMode = false;

    @Option(name = "all-devices", description =
            "fork this command to run on all connected devices.")
    private boolean mAllDevices = false;

    @Option(name = "bugreport-on-invocation-ended", description =
            "take a bugreport when the test invocation has ended")
    private boolean mTakeBugreportOnInvocationEnded = false;

    @Option(name = "bugreportz-on-invocation-ended", description = "Attempt to take a bugreportz "
            + "instead of bugreport during the test invocation final bugreport.")
    private boolean mTakeBugreportzOnInvocationEnded = false;

    @Option(name = "invocation-timeout", description =
            "the maximum time to wait for an invocation to terminate before attempting to force"
            + "stop it.", isTimeVal = true)
    private long mInvocationTimeout = 0;

    @Option(name = "shard-count", description =
            "the number of total shards to run. Without --shard-index option, this will cause " +
            "the command to spawn multiple shards in the current TF instance. With --shard-index " +
            "option, it will cause the command to run a single shard of tests only.")
    private Integer mShardCount;

    @Option(name = "shard-index", description =
            "the index of shard to run. Only set if shard-count > 1 and the value is in range " +
            "[0, shard-count)")
    private Integer mShardIndex;

    @Option(
        name = "enable-token-sharding",
        description = "Whether or not to allow sharding with the token support enabled."
    )
    private boolean mTokenSharding = false;

    @Option(
        name = "skip-pre-device-setup",
        description =
                "allow TestInvocation to skip calling device.preInvocationSetup. This is for "
                        + "delaying device setup when the test runs with VersionedTfLauncher."
    )
    private boolean mSkipPreDeviceSetup = false;

    @Option(
        name = "dynamic-sharding",
        description =
                "Allow to dynamically move IRemoteTest from one shard to another. Only for local "
                        + "sharding."
    )
    private boolean mDynamicSharding = true;

    public static final String INVOCATION_DATA = "invocation-data";

    @Option(
            name = INVOCATION_DATA,
            description =
                    "A map of values that describe the invocation, these values will be added to the "
                            + "invocation context.")
    private UniqueMultiMap<String, String> mInvocationData = new UniqueMultiMap<>();

    public static final String USE_SANDBOX = "use-sandbox";
    public static final String ENABLE_SANDBOX_TEST_MODE = "sandbox-test-mode";
    public static final String USE_REMOTE_SANDBOX = "use-remote-sandbox";

    @Option(
        name = USE_SANDBOX,
        description = "Set if the invocation should use a sandbox to run or not."
    )
    private boolean mUseSandbox = false;

    @Option(
            name = ENABLE_SANDBOX_TEST_MODE,
            description =
                    "Sandbox test mode where the sandbox will use itself to generate another layer "
                            + "of sandboxing. This is used for the sandbox to validate itself.")
    private boolean mSandboxTestMode = false;

    @Option(
        name = USE_REMOTE_SANDBOX,
        description = "Whether or not to trigger --use-sandbox in the remote invocation."
    )
    private boolean mUseRemoteSandbox = false;

    @Option(
<<<<<<< HEAD
=======
        name = "parallel-remote-setup",
        description =
                "For remote sharded invocation, whether or not to attempt the setup in parallel."
    )
    private boolean mUseParallelRemoteSetup = false;

    @Option(
>>>>>>> eb20ab84
        name = "auto-collect",
        description =
                "Specify a set of collectors that will be automatically managed by the harness "
                        + "to collect logs."
    )
    private Set<AutoLogCollector> mAutoCollectors = new LinkedHashSet<>();

    @Deprecated
    @Option(
        name = "logcat-on-failure",
        description = "take a logcat snapshot on every test failure."
    )
    private boolean mLogcatOnFailure = false;

    @Deprecated
    @Option(name = "screenshot-on-failure", description = "Take a screenshot on every test failure")
    private boolean mScreenshotOnFailure = false;

    @Option(
        name = "host-log-suffix",
        description = "Suffix to add to Tradefed host_log before logging it."
    )
    private String mHostLogSuffix = null;

    /**
     * Set the help mode for the config.
     * <p/>
     * Exposed for testing.
     */
    void setHelpMode(boolean helpMode) {
        mHelpMode = helpMode;
    }

    /**
     * {@inheritDoc}
     */
    @Override
    public boolean isHelpMode() {
        return mHelpMode;
    }

    /**
     * {@inheritDoc}
     */
    @Override
    public boolean isFullHelpMode() {
        return mFullHelpMode;
    }

    /**
     * Set the json help mode for the config.
     * <p/>
     * Exposed for testing.
     */
    void setJsonHelpMode(boolean jsonHelpMode) {
        mJsonHelpMode = jsonHelpMode;
    }

    /**
     * {@inheritDoc}
     */
    @Override
    public boolean isJsonHelpMode() {
        return mJsonHelpMode;
    }

    /**
     * Set the dry run mode for the config.
     * <p/>
     * Exposed for testing.
     */
    void setDryRunMode(boolean dryRunMode) {
        mDryRunMode = dryRunMode;
    }

    /**
     * {@inheritDoc}
     */
    @Override
    public boolean isDryRunMode() {
        return mDryRunMode || mNoisyDryRunMode;
    }

    /**
     * {@inheritDoc}
     */
    @Override
    public boolean isNoisyDryRunMode() {
        return mNoisyDryRunMode;
    }

    /**
     * Set the loop mode for the config.
     */
    @Override
    public void setLoopMode(boolean loopMode) {
        mLoopMode = loopMode;
    }

    /**
     * {@inheritDoc}
     */
    @Override
    public boolean isLoopMode() {
        return mLoopMode;
    }

    /**
     * Set the min loop time for the config.
     * <p/>
     * Exposed for testing.
     */
    void setMinLoopTime(long loopTime) {
        mMinLoopTime = loopTime;
    }

    /**
     * {@inheritDoc}
     * @deprecated use {@link #getLoopTime()} instead
     */
    @Deprecated
    @Override
    public long getMinLoopTime() {
        return mMinLoopTime;
    }

    /**
     * {@inheritDoc}
     */
    @Override
    public long getLoopTime() {
        if (mMaxRandomLoopTime != null) {
            long randomizedValue = mMaxRandomLoopTime - mMinLoopTime;
            if (randomizedValue > 0) {
                return mMinLoopTime + Math.round(randomizedValue * Math.random());
            } else {
                CLog.e("max loop time %d is less than min loop time %d", mMaxRandomLoopTime,
                        mMinLoopTime);
            }
        }
        return mMinLoopTime;
    }


    @Override
    public ICommandOptions clone() {
        CommandOptions clone = new CommandOptions();
        try {
            OptionCopier.copyOptions(this, clone);
        } catch (ConfigurationException e) {
            CLog.e("failed to clone command options: %s", e.getMessage());
        }
        return clone;
    }

    /**
     * {@inheritDoc}
     */
    @Override
    public boolean runOnAllDevices() {
        return mAllDevices;
    }

    /**
     * {@inheritDoc}
     */
    @Override
    public boolean takeBugreportOnInvocationEnded() {
        return mTakeBugreportOnInvocationEnded;
    }

    /** {@inheritDoc} */
    @Override
    public void setBugreportOnInvocationEnded(boolean takeBugreport) {
        mTakeBugreportOnInvocationEnded = takeBugreport;
    }

    /**
     * {@inheritDoc}
     */
    @Override
    public boolean takeBugreportzOnInvocationEnded() {
        return mTakeBugreportzOnInvocationEnded;
    }

    /** {@inheritDoc} */
    @Override
    public void setBugreportzOnInvocationEnded(boolean takeBugreportz) {
        mTakeBugreportzOnInvocationEnded = takeBugreportz;
    }

    /**
     * {@inheritDoc}
     */
    @Override
    public long getInvocationTimeout() {
        return mInvocationTimeout;
    }

    /**
     * {@inheritDoc}
     */
    @Override
    public void setInvocationTimeout(Long invocationTimeout) {
        mInvocationTimeout = invocationTimeout;
    }

    /**
     * {@inheritDoc}
     */
    @Override
    public Integer getShardCount() {
        return mShardCount;
    }

    /**
     * {@inheritDoc}
     */
    @Override
    public void setShardCount(Integer shardCount) {
        mShardCount = shardCount;
    }

    /**
     * {@inheritDoc}
     */
    @Override
    public Integer getShardIndex() {
        return mShardIndex;
    }

    /**
     * {@inheritDoc}
     */
    @Override
    public void setShardIndex(Integer shardIndex) {
        mShardIndex = shardIndex;
    }

    /** {@inheritDoc} */
    @Override
    public boolean shouldUseTokenSharding() {
        return mTokenSharding;
    }

    /**
     * {@inheritDoc}
     */
    @Override
    public void setTestTag(String testTag) {
       mTestTag = testTag;
    }

    /**
     * {@inheritDoc}
     */
    @Override
    public String getTestTag() {
        return mTestTag;
    }

    /**
     * {@inheritDoc}
     */
    @Override
    public String getTestTagSuffix() {
        return mTestTagSuffix;
    }

    /** {@inheritDoc} */
    @Override

    public boolean shouldSkipPreDeviceSetup() {
        return mSkipPreDeviceSetup;
    }

    /** {@inheritDoc} */
    @Override
    public boolean shouldUseDynamicSharding() {
        return mDynamicSharding;
    }

    /** {@inheritDoc} */
    @Override
    public UniqueMultiMap<String, String> getInvocationData() {
        return mInvocationData;
    }

    /** {@inheritDoc} */
    @Override
    public boolean shouldUseSandboxing() {
        return mUseSandbox;
    }

    /** {@inheritDoc} */
    @Override
    public void setShouldUseSandboxing(boolean use) {
        mUseSandbox = use;
    }

    /** {@inheritDoc} */
    @Override
    public boolean shouldUseSandboxTestMode() {
        return mSandboxTestMode;
    }

    /** {@inheritDoc} */
    @Override
    public void setUseSandboxTestMode(boolean use) {
        mSandboxTestMode = use;
    }

    /** {@inheritDoc} */
    @Override
    public boolean shouldUseRemoteSandboxMode() {
        return mUseRemoteSandbox;
    }

    /** {@inheritDoc} */
    @Override
    public Set<AutoLogCollector> getAutoLogCollectors() {
        return mAutoCollectors;
    }

    /** {@inheritDoc} */
    @Override
    public void setAutoLogCollectors(Set<AutoLogCollector> autoLogCollectors) {
        mAutoCollectors = autoLogCollectors;
    }

    /** {@inheritDoc} */
    @Override
    public boolean captureScreenshotOnFailure() {
        return mScreenshotOnFailure;
    }

    /** {@inheritDoc} */
    @Override
    public boolean captureLogcatOnFailure() {
        return mLogcatOnFailure;
    }

    /** {@inheritDoc} */
    @Override
    public String getHostLogSuffix() {
        return mHostLogSuffix;
    }

    /** {@inheritDoc} */
    @Override
    public void setHostLogSuffix(String suffix) {
        mHostLogSuffix = suffix;
    }
<<<<<<< HEAD
=======

    /** {@inheritDoc} */
    @Override
    public boolean shouldUseParallelRemoteSetup() {
        return mUseParallelRemoteSetup;
    }
>>>>>>> eb20ab84
}<|MERGE_RESOLUTION|>--- conflicted
+++ resolved
@@ -170,8 +170,6 @@
     private boolean mUseRemoteSandbox = false;
 
     @Option(
-<<<<<<< HEAD
-=======
         name = "parallel-remote-setup",
         description =
                 "For remote sharded invocation, whether or not to attempt the setup in parallel."
@@ -179,7 +177,6 @@
     private boolean mUseParallelRemoteSetup = false;
 
     @Option(
->>>>>>> eb20ab84
         name = "auto-collect",
         description =
                 "Specify a set of collectors that will be automatically managed by the harness "
@@ -533,13 +530,10 @@
     public void setHostLogSuffix(String suffix) {
         mHostLogSuffix = suffix;
     }
-<<<<<<< HEAD
-=======
 
     /** {@inheritDoc} */
     @Override
     public boolean shouldUseParallelRemoteSetup() {
         return mUseParallelRemoteSetup;
     }
->>>>>>> eb20ab84
 }