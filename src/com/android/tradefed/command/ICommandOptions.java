/*
 * Copyright (C) 2011 The Android Open Source Project
 *
 * Licensed under the Apache License, Version 2.0 (the "License");
 * you may not use this file except in compliance with the License.
 * You may obtain a copy of the License at
 *
 *      http://www.apache.org/licenses/LICENSE-2.0
 *
 * Unless required by applicable law or agreed to in writing, software
 * distributed under the License is distributed on an "AS IS" BASIS,
 * WITHOUT WARRANTIES OR CONDITIONS OF ANY KIND, either express or implied.
 * See the License for the specific language governing permissions and
 * limitations under the License.
 */

package com.android.tradefed.command;

import com.android.tradefed.device.metric.AutoLogCollector;
import com.android.tradefed.util.UniqueMultiMap;

import java.util.Set;

/**
 *  Container for execution options for commands.
 */
public interface ICommandOptions {

    /**
     * Returns <code>true</code> if abbreviated help mode has been requested
     */
    public boolean isHelpMode();

    /**
     * Returns <code>true</code> if full detailed help mode has been requested
     */
    public boolean isFullHelpMode();

    /**
     * Returns <code>true</code> if full json help mode has been requested
     */
    public boolean isJsonHelpMode();

    /**
     * Return <code>true</code> if we should <emph>skip</emph> adding this command to the queue.
     */
    public boolean isDryRunMode();

    /**
     * Return <code>true</code> if we should print the command out to the console before we
     * <emph>skip</emph> adding it to the queue.
     */
    public boolean isNoisyDryRunMode();

    /**
     * Return the loop mode for the config.
     */
    public boolean isLoopMode();

    /**
     * Get the min loop time for the config.
     *
     * @deprecated use {@link #getLoopTime()} instead
     */
    @Deprecated
    public long getMinLoopTime();

    /**
     * Get the time to wait before re-scheduling this command.
     * @return time in ms
     */
    public long getLoopTime();

    /**
     * Sets the loop mode for the command
     *
     * @param loopMode
     */
    public void setLoopMode(boolean loopMode);

    /**
     * Return the test-tag for the invocation. Default is 'stub' if unspecified.
     */
    public String getTestTag();

    /**
     * Sets the test-tag for the invocation.
     *
     * @param testTag
     */
    public void setTestTag(String testTag);

    /**
     * Return the test-tag suffix, appended to test-tag to represents some variants of one test.
     */
    public String getTestTagSuffix();

    /**
     * Creates a copy of the {@link ICommandOptions} object.
     */
    public ICommandOptions clone();

    /**
     * Return true if command should run on all devices.
     */
    public boolean runOnAllDevices();

    /**
     * Return true if a bugreport should be taken when the test invocation has ended.
     */
    public boolean takeBugreportOnInvocationEnded();

    /** Sets whether or not to capture a bugreport at the end of the invocation. */
    public void setBugreportOnInvocationEnded(boolean takeBugreport);

    /**
     * Return true if a bugreportz should be taken instead of bugreport during the test invocation
     * final bugreport.
     */
    public boolean takeBugreportzOnInvocationEnded();

    /** Sets whether or not to capture a bugreportz at the end of the invocation. */
    public void setBugreportzOnInvocationEnded(boolean takeBugreportz);

    /**
     * Return the invocation timeout specified. 0 if no timeout to be used.
     */
    public long getInvocationTimeout();

    /**
     * Set the invocation timeout. 0 if no timeout to be used.
     */
    public void setInvocationTimeout(Long mInvocationTimeout);

    /**
     * Return the total shard count for the command.
     */
    public Integer getShardCount();

    /**
     * Sets the shard count for the command.
     */
    public void setShardCount(Integer shardCount);

    /**
     * Return the shard index for the command.
     */
    public Integer getShardIndex();

    /**
     * Sets the shard index for the command.
     */
    public void setShardIndex(Integer shardIndex);

    /** Whether or not sharding should use the token support. */
    public boolean shouldUseTokenSharding();

    /** Return true if the test should skip device setup during TestInvocation setup. */
    public boolean shouldSkipPreDeviceSetup();

    /** Returns if we should use dynamic sharding or not */
    public boolean shouldUseDynamicSharding();

    /** Returns the data passed to the invocation to describe it */
    public UniqueMultiMap<String, String> getInvocationData();

    /** Returns true if we should use Tf containers to run the invocation */
    public boolean shouldUseSandboxing();

    /** Sets whether or not we should use TF containers */
    public void setShouldUseSandboxing(boolean use);

    /** Returns true if we should use the Tf sandbox in a test mode. */
    public boolean shouldUseSandboxTestMode();

    /** Sets whether or not we should use the TF sandbox test mode. */
    public void setUseSandboxTestMode(boolean use);

    /** Whether or not to use sandbox mode in remote invocation. */
    public boolean shouldUseRemoteSandboxMode();

    /** Returns the set of auto log collectors to be added for an invocation */
    public Set<AutoLogCollector> getAutoLogCollectors();

    /** Sets the set of auto log collectors that should be added to an invocation. */
    public void setAutoLogCollectors(Set<AutoLogCollector> autoLogCollectors);

    /** Whether or not to capture a screenshot on test case failure */
    public boolean captureScreenshotOnFailure();

    /** Whether or not to capture a logcat on test case failure */
    public boolean captureLogcatOnFailure();

    /** Returns the suffix to append to the Tradefed host_log or null if no prefix. */
    public String getHostLogSuffix();

    /** Sets the suffix to append to Tradefed host_log. */
    public void setHostLogSuffix(String suffix);
<<<<<<< HEAD
=======

    /** Whether or not to attempt parallel setup of the remote devices. */
    public boolean shouldUseParallelRemoteSetup();
>>>>>>> eb20ab84
}<|MERGE_RESOLUTION|>--- conflicted
+++ resolved
@@ -196,10 +196,7 @@
 
     /** Sets the suffix to append to Tradefed host_log. */
     public void setHostLogSuffix(String suffix);
-<<<<<<< HEAD
-=======
 
     /** Whether or not to attempt parallel setup of the remote devices. */
     public boolean shouldUseParallelRemoteSetup();
->>>>>>> eb20ab84
 }