/*
 * Copyright (C) 2010 The Android Open Source Project
 *
 * Licensed under the Apache License, Version 2.0 (the "License");
 * you may not use this file except in compliance with the License.
 * You may obtain a copy of the License at
 *
 *      http://www.apache.org/licenses/LICENSE-2.0
 *
 * Unless required by applicable law or agreed to in writing, software
 * distributed under the License is distributed on an "AS IS" BASIS,
 * WITHOUT WARRANTIES OR CONDITIONS OF ANY KIND, either express or implied.
 * See the License for the specific language governing permissions and
 * limitations under the License.
 */

package com.android.tradefed.config;

import com.android.tradefed.log.LogUtil.CLog;

import org.xml.sax.Attributes;
import org.xml.sax.InputSource;
import org.xml.sax.SAXException;
import org.xml.sax.helpers.DefaultHandler;

import java.io.IOException;
import java.io.InputStream;
import java.util.ArrayList;
import java.util.Collections;
import java.util.HashSet;
import java.util.List;
import java.util.Map;
import java.util.Set;
import java.util.stream.Collectors;

import javax.xml.parsers.ParserConfigurationException;
import javax.xml.parsers.SAXParser;
import javax.xml.parsers.SAXParserFactory;

/**
 * Parses a configuration.xml file.
 * <p/>
 * See TODO for expected format
 */
class ConfigurationXmlParser {
    /**
     * SAX callback object. Handles parsing data from the xml tags.
     */
    static class ConfigHandler extends DefaultHandler {

        private static final String OBJECT_TAG = "object";
        private static final String OPTION_TAG = "option";
        private static final String INCLUDE_TAG = "include";
        private static final String TEMPLATE_INCLUDE_TAG = "template-include";
        private static final String CONFIG_TAG = "configuration";
        private static final String DEVICE_TAG = "device";
        private static final String IS_FAKE_ATTR = "isFake";

        /** Note that this simply hasn't been implemented; it is not intentionally forbidden. */
        static final String INNER_TEMPLATE_INCLUDE_ERROR =
                "Configurations which contain a <template-include> tag, not having a 'default' " +
                "attribute, may not be the target of any <include> or <template-include> tag. " +
                "However, configuration '%s' attempted to include configuration '%s', which " +
                "contains a <template-include> tag without a 'default' attribute.";

        // Settings
        private final IConfigDefLoader mConfigDefLoader;
        private final ConfigurationDef mConfigDef;
        private final Map<String, String> mTemplateMap;
        private final Set<String> mTemplateSeen;
        private final String mName;
        private final boolean mInsideParentDeviceTag;

        // State-holding members
        private String mCurrentConfigObject;
        private String mCurrentObjectType;
        private String mCurrentDeviceObject;
        private List<String> mListDevice = new ArrayList<String>();
        private List<String> mOutsideTag = new ArrayList<String>();
        private Set<String> mTemplaceName = new HashSet<>();

        private Boolean isLocalConfig = null;

        ConfigHandler(
                ConfigurationDef def,
                String name,
                IConfigDefLoader loader,
                String parentDeviceObject,
                Map<String, String> templateMap,
                Set<String> templateSeen) {
            mName = name;
            mConfigDef = def;
            mConfigDefLoader = loader;
            mCurrentDeviceObject = parentDeviceObject;
            mInsideParentDeviceTag = (parentDeviceObject != null) ? true : false;

            if (templateMap == null) {
                mTemplateMap = Collections.<String, String>emptyMap();
            } else {
                mTemplateMap = templateMap;
            }
            if (templateSeen == null) {
                mTemplateSeen = new HashSet<>();
            } else {
                mTemplateSeen = templateSeen;
            }
        }

        @Override
        public void startElement(String uri, String localName, String name, Attributes attributes)
                throws SAXException {
            if (OBJECT_TAG.equals(localName)) {
                final String objectTypeName = attributes.getValue("type");
                if (objectTypeName == null) {
                    throw new SAXException(new ConfigurationException(
                            "<object> must have a 'type' attribute"));
                }
                if (GlobalConfiguration.isBuiltInObjType(objectTypeName) ||
                        Configuration.isBuiltInObjType(objectTypeName)) {
                    throw new SAXException(new ConfigurationException(String.format("<object> "
                            + "cannot be type '%s' this is a reserved type.", objectTypeName)));
                }
                addObject(objectTypeName, attributes);
            } else if (DEVICE_TAG.equals(localName)) {
                if (mCurrentDeviceObject != null) {
                    throw new SAXException(new ConfigurationException(
                            "<device> tag cannot be included inside another device"));
                }
                // tag is a device tag (new format) for multi device definition.
                String deviceName = attributes.getValue("name");
                if (deviceName == null) {
                    throw new SAXException(
                            new ConfigurationException("device tag requires a name value"));
                }
                if (deviceName.equals(ConfigurationDef.DEFAULT_DEVICE_NAME)) {
                    throw new SAXException(new ConfigurationException(String.format("device name "
                            + "cannot be reserved name: '%s'",
                            ConfigurationDef.DEFAULT_DEVICE_NAME)));
                }
                if (deviceName.contains(String.valueOf(OptionSetter.NAMESPACE_SEPARATOR))) {
                    throw new SAXException(new ConfigurationException(String.format("device name "
                            + "cannot contain reserved character: '%s'",
                            OptionSetter.NAMESPACE_SEPARATOR)));
                }
                mConfigDef.setMultiDeviceMode(true);
                mCurrentDeviceObject = deviceName;
                addObject(localName, attributes);
            } else if (Configuration.isBuiltInObjType(localName)) {
                mCurrentObjectType = localName;
                // tag is a built in local config object
                if (isLocalConfig == null) {
                    isLocalConfig = true;
                } else if (!isLocalConfig) {
                    throwException(String.format(
                            "Attempted to specify local object '%s' for global config!",
                            localName));
                }
                // Prevent a TF object from being inside another one
                if (mCurrentConfigObject != null) {
                    throwException(
                            String.format(
                                    "Declared '%s' object inside %s is not valid.",
                                    localName, mCurrentConfigObject));
                }

                if (mCurrentDeviceObject == null &&
                        Configuration.doesBuiltInObjSupportMultiDevice(localName)) {
                    // Keep track of all the BuildInObj outside of device tag for final check
                    // if it turns out we are in multi mode, we will throw an exception.
                    mOutsideTag.add(localName);
                }
                // if we are inside a device object, some tags are not allowed.
                if (mCurrentDeviceObject != null) {
                    if (!Configuration.doesBuiltInObjSupportMultiDevice(localName)) {
                        // Prevent some tags to be inside of a device in multi device mode.
                        throw new SAXException(new ConfigurationException(
                                String.format("Tag %s should not be included in a <device> tag.",
                                        localName)));
                    }
                }
                addObject(localName, attributes);
            } else if (GlobalConfiguration.isBuiltInObjType(localName)) {
                // tag is a built in global config object
                if (isLocalConfig == null) {
                    // FIXME: config type should be explicit rather than inferred
                    isLocalConfig = false;
                } else if (isLocalConfig) {
                    throwException(String.format(
                            "Attempted to specify global object '%s' for local config!",
                            localName));
                }
                addObject(localName, attributes);
            } else if (OPTION_TAG.equals(localName)) {
                String optionName = attributes.getValue("name");
                if (optionName == null) {
                    throwException("Missing 'name' attribute for option");
                }

                String optionKey = attributes.getValue("key");
                // Key is optional at this stage.  If it's actually required, another stage in the
                // configuration validation will throw an exception.

                String optionValue = attributes.getValue("value");
                if (optionValue == null) {
                    throwException("Missing 'value' attribute for option '" + optionName + "'");
                }
                if (mCurrentConfigObject != null) {
                    // option is declared within a config object - namespace it with object class
                    // name
                    optionName = String.format("%s%c%s", mCurrentConfigObject,
                            OptionSetter.NAMESPACE_SEPARATOR, optionName);
                }
                if (mCurrentDeviceObject != null) {
                    // preprend the device name in extra if inside a device config object.
                    optionName = String.format("{%s}%s", mCurrentDeviceObject, optionName);
                }
                mConfigDef.addOptionDef(
                        optionName, optionKey, optionValue, mName, mCurrentObjectType);
            } else if (CONFIG_TAG.equals(localName)) {
                String description = attributes.getValue("description");
                if (description != null) {
                    // Ensure that we only set the description the first time and not when it is
                    // loading the <include> configuration.
                    if (mConfigDef.getDescription() == null ||
                            mConfigDef.getDescription().isEmpty()) {
                        mConfigDef.setDescription(description);
                    }
                }
            } else if (INCLUDE_TAG.equals(localName)) {
                String includeName = attributes.getValue("name");
                if (includeName == null) {
                    throwException("Missing 'name' attribute for include");
                }
                if (attributes.getLength() > 1) {
                    throwException("<include> tag only expect a 'name' attribute.");
                }
                try {
                    mConfigDefLoader.loadIncludedConfiguration(
                            mConfigDef,
                            mName,
                            includeName,
                            mCurrentDeviceObject,
                            mTemplateMap,
                            mTemplateSeen);
                } catch (ConfigurationException e) {
                    if (e instanceof TemplateResolutionError) {
                        throwException(String.format(INNER_TEMPLATE_INCLUDE_ERROR,
                                mConfigDef.getName(), includeName));
                    }
                    throw new SAXException(e);
                }
            } else if (TEMPLATE_INCLUDE_TAG.equals(localName)) {
                final String templateName = attributes.getValue("name");
                if (templateName == null) {
                    throwException("Missing 'name' attribute for template-include");
                }
                if (mCurrentDeviceObject != null) {
                    // TODO: Add this use case.
                    throwException("<template> inside device object currently not supported.");
                }
                if (mTemplateSeen.contains(templateName)) {
                    throwException(
                            String.format(
                                    "Template named '%s' appeared more than once.", templateName));
                }
                String includeName = mTemplateMap.get(templateName);
                if (includeName == null) {
                    includeName = attributes.getValue("default");
                }
                if (includeName == null) {
                    throwTemplateException(mConfigDef.getName(), templateName);
                }
<<<<<<< HEAD
                if (mTemplaceName.contains(templateName)) {
                    throwException(
                            String.format(
                                    "Template named '%s' appeared more than once.", templateName));
                }
                mTemplaceName.add(templateName);
=======
                mTemplateSeen.add(templateName);
>>>>>>> 97116640
                // Removing the used template from the map to avoid re-using it.
                mTemplateMap.remove(templateName);
                try {
                    mConfigDefLoader.loadIncludedConfiguration(
                            mConfigDef, mName, includeName, null, mTemplateMap, mTemplateSeen);
                } catch (ConfigurationException e) {
                    if (e instanceof TemplateResolutionError) {
                        throwException(String.format(INNER_TEMPLATE_INCLUDE_ERROR,
                                mConfigDef.getName(), includeName));
                    }
                    throw new SAXException(e);
                }
            } else {
                throw new SAXException(String.format(
                        "Unrecognized tag '%s' in configuration", localName));
            }
        }

        @Override
        public void endElement (String uri, String localName, String qName) throws SAXException {
            if (OBJECT_TAG.equals(localName) || Configuration.isBuiltInObjType(localName)
                    || GlobalConfiguration.isBuiltInObjType(localName)) {
                mCurrentConfigObject = null;
            }
            if (DEVICE_TAG.equals(localName) && !mInsideParentDeviceTag) {
                // Only unset if it was not the parent device tag.
                mCurrentDeviceObject = null;
            }
            if (mCurrentObjectType != null && mCurrentObjectType.equals(localName)) {
                mCurrentObjectType = null;
            }
        }

        void addObject(String objectTypeName, Attributes attributes) throws SAXException {
            if (Configuration.DEVICE_NAME.equals(objectTypeName)) {
                String isFakeString = attributes.getValue(IS_FAKE_ATTR);
                boolean isFake = false;
                if (isFakeString != null && Boolean.parseBoolean(isFakeString) == true) {
                    isFake = true;
                }
                // We still want to add a standalone device without any inner object.
                String deviceName = attributes.getValue("name");
                if (!mListDevice.contains(deviceName)) {
                    mListDevice.add(deviceName);
                    mConfigDef.addConfigObjectDef(objectTypeName,
                            DeviceConfigurationHolder.class.getCanonicalName());
                }
                String resp = mConfigDef.addExpectedDevice(deviceName, isFake);
                if (resp != null) {
                    throwException(resp);
                }
            } else {
                String className = attributes.getValue("class");
                if (className == null) {
                    throwException(String.format("Missing class attribute for object %s",
                            objectTypeName));
                }
                if (mCurrentDeviceObject != null) {
                    // Add the device name as a namespace to the type
                    objectTypeName = mCurrentDeviceObject + OptionSetter.NAMESPACE_SEPARATOR
                            + objectTypeName;
                }
                int classCount = mConfigDef.addConfigObjectDef(objectTypeName, className);
                mCurrentConfigObject = String.format("%s%c%d", className,
                        OptionSetter.NAMESPACE_SEPARATOR, classCount);
            }
        }

        private void throwException(String reason) throws SAXException {
            throw new SAXException(new ConfigurationException(String.format(
                    "Failed to parse config xml '%s'. Reason: %s", mConfigDef.getName(), reason)));
        }

        private void throwTemplateException(String configName, String templateName)
                throws SAXException {
            throw new SAXException(new TemplateResolutionError(configName, templateName));
        }
    }

    private final IConfigDefLoader mConfigDefLoader;
    /**
     * If we are loading a config from inside a <device> tag, this will contain the name of the
     * current device tag to properly load in context.
     */
    private final String mParentDeviceObject;

    ConfigurationXmlParser(IConfigDefLoader loader, String parentDeviceObject) {
        mConfigDefLoader = loader;
        mParentDeviceObject = parentDeviceObject;
    }

    /**
     * Parses out configuration data contained in given input into the given configdef.
     *
     * <p>Currently performs limited error checking.
     *
     * @param configDef the {@link ConfigurationDef} to load data into
     * @param name the name of the configuration currently being loaded. Used for logging only. Can
     *     be different than configDef.getName in cases of included configs
     * @param xmlInput the configuration xml to parse
     * @param templateMap the current map of template to be loaded.
     * @throws ConfigurationException if input could not be parsed or had invalid format
     */
    void parse(
            ConfigurationDef configDef,
            String name,
            InputStream xmlInput,
            Map<String, String> templateMap)
            throws ConfigurationException {
        parse(configDef, name, xmlInput, templateMap, null);
    }

    /**
     * Parses out configuration data contained in given input into the given configdef.
     *
     * <p>Currently performs limited error checking.
     *
     * @param configDef the {@link ConfigurationDef} to load data into
     * @param name the name of the configuration currently being loaded. Used for logging only. Can
     *     be different than configDef.getName in cases of included configs
     * @param xmlInput the configuration xml to parse
     * @param templateMap the current map of template to be loaded.
     * @param templateSeen Set of name of template placeholder already encountered.
     * @throws ConfigurationException if input could not be parsed or had invalid format
     */
    void parse(
            ConfigurationDef configDef,
            String name,
            InputStream xmlInput,
            Map<String, String> templateMap,
            Set<String> templateSeen)
            throws ConfigurationException {
        try {
            SAXParserFactory parserFactory = SAXParserFactory.newInstance();
            parserFactory.setNamespaceAware(true);
            SAXParser parser = parserFactory.newSAXParser();
            ConfigHandler configHandler =
                    new ConfigHandler(
                            configDef,
                            name,
                            mConfigDefLoader,
                            mParentDeviceObject,
                            templateMap,
                            templateSeen);
            parser.parse(new InputSource(xmlInput), configHandler);
            // ConfigurationDef holds whether or not the configs are multi-device or not.
            checkValidMultiConfiguration(configHandler, configDef);
        } catch (ParserConfigurationException e) {
            throwConfigException(name, e);
        } catch (SAXException e) {
            throwConfigException(name, e);
        } catch (IOException e) {
            throwConfigException(name, e);
        }
    }

    /**
     * Helper to encapsulate exceptions in a {@link ConfigurationException}
     */
    private void throwConfigException(String configName, Throwable e)
            throws ConfigurationException {
        if (e.getCause() instanceof ConfigurationException) {
            throw (ConfigurationException)e.getCause();
        }
        throw new ConfigurationException(String.format("Failed to parse config xml '%s' due to "
                + "'%s'", configName, e), e);
    }

    /**
     * Validate that the configuration is valid from a multi device configuration standpoint: Some
     * tags are not allowed outside the <device> tags.
     */
    private void checkValidMultiConfiguration(
            ConfigHandler configHandler, ConfigurationDef configDef) throws SAXException {
        Map<String, Boolean> expected = configDef.getExpectedDevices();
        Long numDut =
                expected.values()
                        .stream()
                        .filter(value -> (value == false))
                        .collect(Collectors.counting());
        Long numNonDut =
                expected.values()
                        .stream()
                        .filter(value -> (value == true))
                        .collect(Collectors.counting());
        if (numNonDut > 0 && numDut <= 1) {
            // If we only have one DUT device and the rest are non-DUT devices. We need to consider
            // this has an hybrid use case since there is technically only one device. So we cannot
            // validate yet if objects are allowed to be outside <device> tags, it will be validated
            // later during the parsing when we have more information.
            CLog.d("Only one device under tests. Using hybrid handling.");
            return;
        }

        if (configDef.isMultiDeviceMode() && !configHandler.mOutsideTag.isEmpty()) {
            throw new SAXException(
                    new ConfigurationException(
                            String.format(
                                    "You seem to want a multi-devices configuration but you have "
                                            + "%s tags outside the <device> tags",
                                    configHandler.mOutsideTag)));
        }
    }
}<|MERGE_RESOLUTION|>--- conflicted
+++ resolved
@@ -77,7 +77,6 @@
         private String mCurrentDeviceObject;
         private List<String> mListDevice = new ArrayList<String>();
         private List<String> mOutsideTag = new ArrayList<String>();
-        private Set<String> mTemplaceName = new HashSet<>();
 
         private Boolean isLocalConfig = null;
 
@@ -270,16 +269,7 @@
                 if (includeName == null) {
                     throwTemplateException(mConfigDef.getName(), templateName);
                 }
-<<<<<<< HEAD
-                if (mTemplaceName.contains(templateName)) {
-                    throwException(
-                            String.format(
-                                    "Template named '%s' appeared more than once.", templateName));
-                }
-                mTemplaceName.add(templateName);
-=======
                 mTemplateSeen.add(templateName);
->>>>>>> 97116640
                 // Removing the used template from the map to avoid re-using it.
                 mTemplateMap.remove(templateName);
                 try {
