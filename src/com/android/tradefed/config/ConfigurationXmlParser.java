--- conflicted
+++ resolved
@@ -363,7 +363,6 @@
      * Parses out configuration data contained in given input into the given configdef.
      *
      * <p>Currently performs limited error checking.
-<<<<<<< HEAD
      *
      * @param configDef the {@link ConfigurationDef} to load data into
      * @param name the name of the configuration currently being loaded. Used for logging only. Can
@@ -376,35 +375,6 @@
             ConfigurationDef configDef,
             String name,
             InputStream xmlInput,
-            Map<String, String> templateMap)
-            throws ConfigurationException {
-        parse(configDef, name, xmlInput, templateMap, null);
-    }
-
-    /**
-     * Parses out configuration data contained in given input into the given configdef.
-     *
-     * <p>Currently performs limited error checking.
-=======
->>>>>>> eb20ab84
-     *
-     * @param configDef the {@link ConfigurationDef} to load data into
-     * @param name the name of the configuration currently being loaded. Used for logging only. Can
-     *     be different than configDef.getName in cases of included configs
-     * @param xmlInput the configuration xml to parse
-     * @param templateMap the current map of template to be loaded.
-<<<<<<< HEAD
-     * @param templateSeen Set of name of template placeholder already encountered.
-=======
->>>>>>> eb20ab84
-     * @throws ConfigurationException if input could not be parsed or had invalid format
-     */
-    void parse(
-            ConfigurationDef configDef,
-            String name,
-            InputStream xmlInput,
-<<<<<<< HEAD
-=======
             Map<String, String> templateMap)
             throws ConfigurationException {
         parse(configDef, name, xmlInput, templateMap, null);
@@ -427,7 +397,6 @@
             ConfigurationDef configDef,
             String name,
             InputStream xmlInput,
->>>>>>> eb20ab84
             Map<String, String> templateMap,
             Set<String> templateSeen)
             throws ConfigurationException {
