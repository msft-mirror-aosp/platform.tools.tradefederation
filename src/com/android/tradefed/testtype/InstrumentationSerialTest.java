/*
 * Copyright (C) 2010 The Android Open Source Project
 *
 * Licensed under the Apache License, Version 2.0 (the "License");
 * you may not use this file except in compliance with the License.
 * You may obtain a copy of the License at
 *
 *      http://www.apache.org/licenses/LICENSE-2.0
 *
 * Unless required by applicable law or agreed to in writing, software
 * distributed under the License is distributed on an "AS IS" BASIS,
 * WITHOUT WARRANTIES OR CONDITIONS OF ANY KIND, either express or implied.
 * See the License for the specific language governing permissions and
 * limitations under the License.
 */

package com.android.tradefed.testtype;

import com.android.tradefed.config.ConfigurationException;
import com.android.tradefed.config.OptionCopier;
import com.android.tradefed.device.DeviceNotAvailableException;
import com.android.tradefed.log.LogUtil.CLog;
import com.android.tradefed.metrics.proto.MetricMeasurement.Metric;
import com.android.tradefed.result.CollectingTestListener;
import com.android.tradefed.result.FilteredResultForwarder;
import com.android.tradefed.result.ITestInvocationListener;
import com.android.tradefed.result.RetryResultForwarder;
import com.android.tradefed.result.TestDescription;
import com.android.tradefed.result.TestRunResult;

import java.util.Arrays;
import java.util.Collection;
import java.util.HashMap;

/**
 * A Test that runs a set of instrumentation tests by running one adb command for per test.
 */
class InstrumentationSerialTest implements IRemoteTest {

    /** number of attempts to make if test fails to run */
    static final int FAILED_RUN_TEST_ATTEMPTS = 2;

    /** the set of tests to run */
    private final Collection<TestDescription> mTests;

    private final InstrumentationTest mInstrumentationTest;

    /**
     * Creates a {@link InstrumentationSerialTest}.
     *
     * @param instrumentationTest {@link InstrumentationTest} used to configure this class
     * @param testsToRun a {@link Collection} of tests to run. Note this {@link Collection} will be
     *     used as is (ie a reference to the testsToRun object will be kept).
     */
    InstrumentationSerialTest(
            InstrumentationTest instrumentationTest, Collection<TestDescription> testsToRun)
            throws ConfigurationException {
        // reuse the InstrumentationTest class to perform actual test run
        mInstrumentationTest = createInstrumentationTest(instrumentationTest);
        // keep local copy of tests to be run
        mTests = testsToRun;
    }

    /**
     * Create and initialize new instance of {@link InstrumentationTest}. Exposed for unit testing.
     *
     * @param instrumentationTest  {@link InstrumentationTest} used to configure this class
     * @return  the newly created {@link InstrumentationTest}
     */
    InstrumentationTest createInstrumentationTest(InstrumentationTest instrumentationTest)
            throws ConfigurationException {
        InstrumentationTest runner = new InstrumentationTest();
        OptionCopier.copyOptions(instrumentationTest, runner);
        runner.setDevice(instrumentationTest.getDevice());
        runner.setForceAbi(instrumentationTest.getForceAbi());
        // ensure testFile is not used.
        runner.setReRunUsingTestFile(false);
        // no need to rerun when executing tests one by one
        runner.setRerunMode(false);
        runner.setIsRerun(true);
        return runner;
    }

    /**
     * {@inheritDoc}
     */
    @Override
    public void run(final ITestInvocationListener listener) throws DeviceNotAvailableException {
        if (mInstrumentationTest.getDevice() == null) {
            throw new IllegalArgumentException("Device has not been set");
        }
        // reuse the InstrumentationTest class to perform actual test run
        try {
            for (TestDescription testToRun : mTests) {
                InstrumentationTest runner = createInstrumentationTest(mInstrumentationTest);
                runner.setClassName(testToRun.getClassName());
                // We use getTestNameNoParams to avoid attempting re-running individual
                // parameterized tests. Instead ask the base method to re-run them all.
                runner.setMethodName(testToRun.getTestNameWithoutParams());
                // Unset package name if any just in case to avoid conflict with classname.
                runner.setTestPackageName(null);
                runTest(runner, listener, testToRun);
            }
        } catch (ConfigurationException e) {
            CLog.e("Failed to create new InstrumentationTest: %s", e.getMessage());
        }
    }

    private void runTest(
            InstrumentationTest runner, ITestInvocationListener listener, TestDescription testToRun)
            throws DeviceNotAvailableException {
        // use a listener filter, to track if the test failed to run
        CollectingTestListener trackingListener =
                new CollectingTestListener() {
                    @Override
                    public void testRunStarted(String name, int numTests, int attemptNumber) {
                        // Make the tracker unaware of attempts to track the current retry attempt
                        super.testRunStarted(name, 0, 0);
                    }
                };
        for (int i=1; i <= FAILED_RUN_TEST_ATTEMPTS; i++) {
            runner.run(
<<<<<<< HEAD
                    new RetryResultForwarder(i, trackingListener, listener) {
=======
                    new RetryResultForwarder(
                            i,
                            trackingListener,
                            new FilteredResultForwarder(Arrays.asList(testToRun), listener)) {
>>>>>>> eb20ab84
                        // Avoid any test count to avoid recounting the tests.
                        @Override
                        public void testRunStarted(String runName, int testCount) {
                            super.testRunStarted(runName, 0);
                        }

                        @Override
                        public void testRunStarted(
                                String runName, int testCount, int attemptNumber) {
                            super.testRunStarted(runName, 0, attemptNumber);
                        }
                    });
            if (trackingListener.getCurrentRunResults().getTestResults().containsKey(testToRun)) {
                return;
            }
            CLog.w(
                    "Expected test %s did not run on attempt %d of %d",
                    testToRun, i, FAILED_RUN_TEST_ATTEMPTS);
        }
        markTestAsFailed(testToRun, trackingListener.getCurrentRunResults(), listener);
    }

    private void markTestAsFailed(
            TestDescription test, TestRunResult testRun, ITestInvocationListener listener) {
        // Set test count at 0 to avoid re-counting the number of tests.
        listener.testRunStarted(testRun.getName(), 0);
        listener.testStarted(test);

        String message =
                testRun.isRunFailure()
                        ? testRun.getRunFailureMessage()
                        : "The test was not initialized by the test runner.";
        listener.testFailed(
                test, String.format("Test failed to run. Test run failed due to : %s", message));
        listener.testEnded(test, new HashMap<String, Metric>());
        listener.testRunEnded(0, new HashMap<String, Metric>());
    }
}<|MERGE_RESOLUTION|>--- conflicted
+++ resolved
@@ -120,14 +120,10 @@
                 };
         for (int i=1; i <= FAILED_RUN_TEST_ATTEMPTS; i++) {
             runner.run(
-<<<<<<< HEAD
-                    new RetryResultForwarder(i, trackingListener, listener) {
-=======
                     new RetryResultForwarder(
                             i,
                             trackingListener,
                             new FilteredResultForwarder(Arrays.asList(testToRun), listener)) {
->>>>>>> eb20ab84
                         // Avoid any test count to avoid recounting the tests.
                         @Override
                         public void testRunStarted(String runName, int testCount) {
