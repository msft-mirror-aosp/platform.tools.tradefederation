--- conflicted
+++ resolved
@@ -245,12 +245,9 @@
         if (mIncludeTestFile != null && mIncludeTestFile.length() > 0) {
             mDeviceIncludeFile = mTestFilterDir.replaceAll("/$", "") + "/" + INCLUDE_FILE;
             pushTestFile(mIncludeTestFile, mDeviceIncludeFile, listener);
-<<<<<<< HEAD
             pushedFile = true;
-=======
             // If an explicit include file filter is provided, do not use the package
             setTestPackageName(null);
->>>>>>> cd6fa027
         }
 
         // if mExcludeTestFile is set, perform filtering with this file
