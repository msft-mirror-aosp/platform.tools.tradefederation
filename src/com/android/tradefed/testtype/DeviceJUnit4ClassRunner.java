--- conflicted
+++ resolved
@@ -25,11 +25,8 @@
 import com.android.tradefed.result.InputStreamSource;
 import com.android.tradefed.result.LogDataType;
 import com.android.tradefed.testtype.MetricTestCase.LogHolder;
-<<<<<<< HEAD
-=======
 import com.android.tradefed.testtype.junit4.CarryDnaeError;
 import com.android.tradefed.testtype.junit4.RunNotifierWrapper;
->>>>>>> eb20ab84
 import com.android.tradefed.util.FileUtil;
 import com.android.tradefed.util.proto.TfMetricProtoUtil;
 
@@ -115,21 +112,14 @@
 
     @Override
     protected void runChild(FrameworkMethod method, RunNotifier notifier) {
-<<<<<<< HEAD
-        try {
-            super.runChild(method, notifier);
-=======
         RunNotifierWrapper wrapper = new RunNotifierWrapper(notifier);
         try {
             super.runChild(method, wrapper);
->>>>>>> eb20ab84
         } finally {
             for (File f : mDownloadedFiles) {
                 FileUtil.recursiveDelete(f);
             }
         }
-<<<<<<< HEAD
-=======
         if (wrapper.getDeviceNotAvailableException() != null) {
             throw new CarryDnaeError(wrapper.getDeviceNotAvailableException());
         }
@@ -143,7 +133,6 @@
         if (wrapper.getDeviceNotAvailableException() != null) {
             throw new CarryDnaeError(wrapper.getDeviceNotAvailableException());
         }
->>>>>>> eb20ab84
     }
 
     @Override
