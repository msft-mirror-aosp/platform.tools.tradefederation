--- conflicted
+++ resolved
@@ -20,6 +20,8 @@
 import com.android.tradefed.cache.ExecutableActionResult;
 import com.android.tradefed.cache.ICacheClient;
 import com.android.tradefed.config.IConfiguration;
+import com.android.tradefed.device.NullDevice;
+import com.android.tradefed.invoker.TestInformation;
 import com.android.tradefed.invoker.logger.CurrentInvocation;
 import com.android.tradefed.invoker.logger.InvocationMetricLogger;
 import com.android.tradefed.invoker.logger.InvocationMetricLogger.InvocationMetricKey;
@@ -42,8 +44,6 @@
 /** Utility to upload and download cache results for a test module. */
 public class SuiteResultCacheUtil {
 
-<<<<<<< HEAD
-=======
     public static final String DEVICE_IMAGE_KEY = "device_image";
 
     /** Describes the cache results. */
@@ -65,7 +65,6 @@
         }
     }
 
->>>>>>> b051fab3
     /**
      * Upload results to RBE
      *
@@ -79,26 +78,31 @@
      */
     public static void uploadModuleResults(
             IConfiguration mainConfig,
-<<<<<<< HEAD
-            String moduleId,
-=======
             TestInformation testInfo,
             ModuleDefinition module,
->>>>>>> b051fab3
             File moduleConfig,
             File protoResults,
             File moduleDir,
             SkipContext skipContext) {
-        if (!skipContext.shouldUseCache()) {
+        //  TODO: We don't support multi-devices
+        if (testInfo.getDevices().size() > 1) {
             return;
         }
-<<<<<<< HEAD
-        // TODO: Ensure skipContext is complete and matches the device
-        // TODO: Ensure we have the link to the results
-=======
+        if (!(testInfo.getDevice().getIDevice() instanceof NullDevice)
+                && !skipContext.getImageToDigest().containsKey(DEVICE_IMAGE_KEY)) {
+            CLog.d("We have device but no device digest.");
+            InvocationMetricLogger.addInvocationMetrics(
+                    InvocationMetricKey.MODULE_RESULTS_CACHE_DEVICE_MISMATCH, 1);
+            return;
+        }
+        if (skipContext.getImageToDigest().containsValue(null)) {
+            CLog.d("No digest for device.");
+            InvocationMetricLogger.addInvocationMetrics(
+                    InvocationMetricKey.MODULE_RESULTS_CACHE_DEVICE_MISMATCH, 1);
+            return;
+        }
         String moduleId = module.getId();
         long startTime = System.currentTimeMillis();
->>>>>>> b051fab3
         try (CloseableTraceScope ignored = new CloseableTraceScope("upload_module_results")) {
             String cacheInstance = mainConfig.getCommandOptions().getRemoteCacheInstanceName();
             ICacheClient cacheClient =
@@ -123,10 +127,7 @@
                     ExecutableAction.create(
                             moduleDir, Arrays.asList(moduleId), environment, 60000L);
             ExecutableActionResult result = ExecutableActionResult.create(0, protoResults, null);
-<<<<<<< HEAD
-=======
             CLog.d("Uploading cache for %s and %s", action, protoResults);
->>>>>>> b051fab3
             cacheClient.uploadCache(action, result);
         } catch (IOException | RuntimeException | InterruptedException e) {
             CLog.e(e);
@@ -156,16 +157,11 @@
             File moduleConfig,
             File moduleDir,
             SkipContext skipContext) {
-<<<<<<< HEAD
-        if (!skipContext.shouldUseCache()) {
-            return false;
-=======
         InvocationMetricLogger.addInvocationMetrics(
                 InvocationMetricKey.MODULE_RESULTS_CHECKING_CACHE, 1);
         if (skipContext.getImageToDigest().containsValue(null)) {
             CLog.d("No digest for device.");
             return new CacheResultDescriptor(false, null);
->>>>>>> b051fab3
         }
         String moduleId = module.getId();
         long startTime = System.currentTimeMillis();
@@ -192,6 +188,7 @@
             ExecutableAction action =
                     ExecutableAction.create(
                             moduleDir, Arrays.asList(moduleId), environment, 60000L);
+            CLog.d("Looking up cache for %s", action);
             ExecutableActionResult cachedResults = cacheClient.lookupCache(action);
             if (cachedResults == null) {
                 CLog.d("No cached results for %s", moduleId);
