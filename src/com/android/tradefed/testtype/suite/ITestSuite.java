/*
 * Copyright (C) 2016 The Android Open Source Project
 *
 * Licensed under the Apache License, Version 2.0 (the "License");
 * you may not use this file except in compliance with the License.
 * You may obtain a copy of the License at
 *
 *      http://www.apache.org/licenses/LICENSE-2.0
 *
 * Unless required by applicable law or agreed to in writing, software
 * distributed under the License is distributed on an "AS IS" BASIS,
 * WITHOUT WARRANTIES OR CONDITIONS OF ANY KIND, either express or implied.
 * See the License for the specific language governing permissions and
 * limitations under the License.
 */
package com.android.tradefed.testtype.suite;

import com.android.annotations.VisibleForTesting;
import com.android.ddmlib.Log.LogLevel;
import com.android.tradefed.build.IBuildInfo;
import com.android.tradefed.config.ConfigurationException;
import com.android.tradefed.config.IConfiguration;
import com.android.tradefed.config.IConfigurationReceiver;
import com.android.tradefed.config.IDeviceConfiguration;
import com.android.tradefed.config.Option;
import com.android.tradefed.config.Option.Importance;
import com.android.tradefed.config.OptionCopier;
import com.android.tradefed.device.DeviceNotAvailableException;
import com.android.tradefed.device.ITestDevice;
import com.android.tradefed.device.NullDevice;
import com.android.tradefed.device.StubDevice;
import com.android.tradefed.device.cloud.NestedRemoteDevice;
import com.android.tradefed.device.metric.CollectorHelper;
import com.android.tradefed.device.metric.IMetricCollector;
import com.android.tradefed.device.metric.IMetricCollectorReceiver;
import com.android.tradefed.invoker.IInvocationContext;
import com.android.tradefed.invoker.shard.token.ITokenRequest;
import com.android.tradefed.invoker.shard.token.TokenProperty;
import com.android.tradefed.log.ITestLogger;
import com.android.tradefed.log.LogUtil.CLog;
import com.android.tradefed.metrics.proto.MetricMeasurement.Metric;
import com.android.tradefed.result.ITestInvocationListener;
import com.android.tradefed.result.ITestLoggerReceiver;
import com.android.tradefed.result.ResultForwarder;
import com.android.tradefed.suite.checker.ISystemStatusChecker;
import com.android.tradefed.suite.checker.ISystemStatusCheckerReceiver;
import com.android.tradefed.suite.checker.StatusCheckerResult;
import com.android.tradefed.suite.checker.StatusCheckerResult.CheckStatus;
import com.android.tradefed.targetprep.ITargetPreparer;
import com.android.tradefed.testtype.Abi;
import com.android.tradefed.testtype.IAbi;
import com.android.tradefed.testtype.IBuildReceiver;
import com.android.tradefed.testtype.IDeviceTest;
import com.android.tradefed.testtype.IInvocationContextReceiver;
import com.android.tradefed.testtype.IMultiDeviceTest;
import com.android.tradefed.testtype.IRemoteTest;
import com.android.tradefed.testtype.IReportNotExecuted;
import com.android.tradefed.testtype.IRuntimeHintProvider;
import com.android.tradefed.testtype.IShardableTest;
import com.android.tradefed.testtype.ITestCollector;
import com.android.tradefed.util.AbiFormatter;
import com.android.tradefed.util.AbiUtils;
import com.android.tradefed.util.MultiMap;
import com.android.tradefed.util.TimeUtil;

import com.google.inject.Inject;
import com.google.inject.Injector;

import java.util.ArrayList;
import java.util.Arrays;
import java.util.Collection;
import java.util.Collections;
import java.util.HashMap;
import java.util.HashSet;
import java.util.Iterator;
import java.util.LinkedHashMap;
import java.util.LinkedHashSet;
import java.util.List;
import java.util.Map;
import java.util.Map.Entry;
import java.util.Random;
import java.util.Set;

/**
 * Abstract class used to run Test Suite. This class provide the base of how the Suite will be run.
 * Each implementation can define the list of tests via the {@link #loadTests()} method.
 */
public abstract class ITestSuite
        implements IRemoteTest,
                IDeviceTest,
                IMultiDeviceTest,
                IBuildReceiver,
                ISystemStatusCheckerReceiver,
                IShardableTest,
                ITestCollector,
                IInvocationContextReceiver,
                IRuntimeHintProvider,
                IMetricCollectorReceiver,
                IConfigurationReceiver,
                IReportNotExecuted,
                ITokenRequest {

    /** The Retry Strategy to be used when re-running some tests. */
    public enum RetryStrategy {
        /** Rerun all the tests for the number of attempts specified. */
        ITERATIONS,
        /**
         * Rerun all the tests until the max count is reached or a failure occurs whichever come
         * first.
         */
        RERUN_UNTIL_FAILURE,
        /**
         * Rerun all the test case failures until passed or the max number of attempts specified.
         */
        RETRY_TEST_CASE_FAILURE,
        /** Rerun all the test run failures until passed or the max number of attempts specified. */
        RETRY_TEST_RUN_FAILURE,
        /**
         * Rerun all the test run and test cases failures until passed or the max number of attempts
         * specified. Test run failures are rerun in priority (a.k.a. if a run failure and a test
         * case failure occur, the run failure is rerun).
         */
        RETRY_ANY_FAILURE,
    }

    public static final String SKIP_SYSTEM_STATUS_CHECKER = "skip-system-status-check";
    public static final String RUNNER_WHITELIST = "runner-whitelist";
    public static final String PREPARER_WHITELIST = "preparer-whitelist";
    public static final String MODULE_CHECKER_PRE = "PreModuleChecker";
    public static final String MODULE_CHECKER_POST = "PostModuleChecker";
    public static final String ABI_OPTION = "abi";
    public static final String SKIP_HOST_ARCH_CHECK = "skip-host-arch-check";
    public static final String PRIMARY_ABI_RUN = "primary-abi-only";
    public static final String PARAMETER_KEY = "parameter";
    public static final String TOKEN_KEY = "token";
    public static final String MODULE_METADATA_INCLUDE_FILTER = "module-metadata-include-filter";
    public static final String MODULE_METADATA_EXCLUDE_FILTER = "module-metadata-exclude-filter";

    private static final String PRODUCT_CPU_ABI_KEY = "ro.product.cpu.abi";

    // Options for test failure case
    @Option(
        name = "bugreport-on-failure",
        description =
                "Take a bugreport on every test failure. Warning: This may require a lot"
                        + "of storage space of the machine running the tests."
    )
    private boolean mBugReportOnFailure = false;

    @Deprecated
    @Option(
        name = "logcat-on-failure",
        description = "Take a logcat snapshot on every test failure."
    )
    private boolean mLogcatOnFailure = false;

    @Deprecated
    @Option(
        name = "logcat-on-failure-size",
        description =
                "The max number of logcat data in bytes to capture when "
                        + "--logcat-on-failure is on. Should be an amount that can comfortably fit in memory."
    )
    private int mMaxLogcatBytes = 500 * 1024; // 500K

    @Deprecated
    @Option(
        name = "screenshot-on-failure",
        description = "Take a screenshot on every test failure."
    )
    private boolean mScreenshotOnFailure = false;

    @Option(name = "reboot-on-failure",
            description = "Reboot the device after every test failure.")
    private boolean mRebootOnFailure = false;

    // Options for suite runner behavior
    @Option(name = "reboot-per-module", description = "Reboot the device before every module run.")
    private boolean mRebootPerModule = false;

    @Option(name = "skip-all-system-status-check",
            description = "Whether all system status check between modules should be skipped")
    private boolean mSkipAllSystemStatusCheck = false;

    @Option(
        name = SKIP_SYSTEM_STATUS_CHECKER,
        description =
                "Disable specific system status checkers."
                        + "Specify zero or more SystemStatusChecker as canonical class names. e.g. "
                        + "\"com.android.tradefed.suite.checker.KeyguardStatusChecker\" If not "
                        + "specified, all configured or whitelisted system status checkers will "
                        + "run."
    )
    private Set<String> mSystemStatusCheckBlacklist = new HashSet<>();

    @Option(
        name = "report-system-checkers",
        description = "Whether reporting system checkers as test or not."
    )
    private boolean mReportSystemChecker = false;

    @Deprecated
    @Option(
        name = "random-order",
        description = "Whether randomizing the order of the modules to be ran or not."
    )
    private boolean mRandomOrder = false;

    @Deprecated
    @Option(
        name = "random-seed",
        description = "Seed to randomize the order of the modules."
    )
    private long mRandomSeed = -1;

    @Option(
        name = "collect-tests-only",
        description =
                "Only invoke the suite to collect list of applicable test cases. All "
                        + "test run callbacks will be triggered, but test execution will not be "
                        + "actually carried out."
    )
    private boolean mCollectTestsOnly = false;

    // Abi related options
    @Option(
        name = ABI_OPTION,
        shortName = 'a',
        description = "the abi to test. For example: 'arm64-v8a'.",
        importance = Importance.IF_UNSET
    )
    private String mAbiName = null;

    @Option(
        name = SKIP_HOST_ARCH_CHECK,
        description = "Whether host architecture check should be skipped."
    )
    private boolean mSkipHostArchCheck = false;

    @Option(
        name = PRIMARY_ABI_RUN,
        description =
                "Whether to run tests with only the device primary abi. "
                        + "This is overriden by the --abi option."
    )
    private boolean mPrimaryAbiRun = false;

    @Option(
        name = MODULE_METADATA_INCLUDE_FILTER,
        description =
                "Include modules for execution based on matching of metadata fields: for any of "
                        + "the specified filter name and value, if a module has a metadata field "
                        + "with the same name and value, it will be included. When both module "
                        + "inclusion and exclusion rules are applied, inclusion rules will be "
                        + "evaluated first. Using this together with test filter inclusion rules "
                        + "may result in no tests to execute if the rules don't overlap."
    )
    private MultiMap<String, String> mModuleMetadataIncludeFilter = new MultiMap<>();

    @Option(
        name = MODULE_METADATA_EXCLUDE_FILTER,
        description =
                "Exclude modules for execution based on matching of metadata fields: for any of "
                        + "the specified filter name and value, if a module has a metadata field "
                        + "with the same name and value, it will be excluded. When both module "
                        + "inclusion and exclusion rules are applied, inclusion rules will be "
                        + "evaluated first."
    )
    private MultiMap<String, String> mModuleMetadataExcludeFilter = new MultiMap<>();

    @Option(name = RUNNER_WHITELIST, description = "Runner class(es) that are allowed to run.")
    private Set<String> mAllowedRunners = new HashSet<>();

    @Option(
        name = PREPARER_WHITELIST,
        description =
                "Preparer class(es) that are allowed to run. This mostly usefeul for dry-runs."
    )
    private Set<String> mAllowedPreparers = new HashSet<>();

    @Option(
        name = "intra-module-sharding",
        description = "Whether or not to allow intra-module sharding."
    )
    private boolean mIntraModuleSharding = true;

    @Option(
        name = "isolated-module",
        description = "Whether or not to attempt the module isolation between modules"
    )
    private boolean mIsolatedModule = false;

    @Option(
        name = "reboot-before-test",
        description = "Reboot the device before the test suite starts."
    )
    private boolean mRebootBeforeTest = false;

    // [Options relate to module retry and intra-module retry][
    @Option(
        name = "max-testcase-run-count",
        description =
                "If the IRemoteTest can have its testcases run multiple times, "
                        + "the max number of runs for each testcase."
    )
    private int mMaxRunLimit = 1;

    @Option(
        name = "retry-strategy",
        description =
                "The retry strategy to be used when re-running some tests with "
                        + "--max-testcase-run-count"
    )
    private RetryStrategy mRetryStrategy = RetryStrategy.RETRY_TEST_CASE_FAILURE;

    @Option(
        name = "merge-attempts",
        description = "Whether or not to use the merge the results of the different attempts."
    )
    private boolean mMergeAttempts = true;
    // end [Options relate to module retry and intra-module retry]

    private ITestDevice mDevice;
    private IBuildInfo mBuildInfo;
    private Map<ITestDevice, IBuildInfo> mDeviceInfos;
    private List<ISystemStatusChecker> mSystemStatusCheckers;
    private IInvocationContext mContext;
    private List<IMetricCollector> mMetricCollectors;
    private IConfiguration mMainConfiguration;

    // Sharding attributes
    private boolean mIsSharded = false;
    private ModuleDefinition mDirectModule = null;
    private boolean mShouldMakeDynamicModule = true;

    // Guice object
    private Injector mInjector;

    // Current modules to run, null if not started to run yet.
    private List<ModuleDefinition> mRunModules = null;

    /**
     * Get the current Guice {@link Injector} from the invocation. It should allow us to continue
     * the object injection of modules.
     */
    @Inject
    public void setInvocationInjector(Injector injector) {
        mInjector = injector;
    }

    /** Forward our invocation scope guice objects to whoever needs them in modules. */
    private void applyGuiceInjection(LinkedHashMap<String, IConfiguration> runConfig) {
        if (mInjector == null) {
            // TODO: Convert to a strong failure
            CLog.d("No injector received by the suite.");
            return;
        }
        for (IConfiguration config : runConfig.values()) {
            for (IRemoteTest test : config.getTests()) {
                mInjector.injectMembers(test);
            }
        }
    }

    /**
     * Abstract method to load the tests configuration that will be run. Each tests is defined by a
     * {@link IConfiguration} and a unique name under which it will report results.
     */
    public abstract LinkedHashMap<String, IConfiguration> loadTests();

    /**
     * Return an instance of the class implementing {@link ITestSuite}.
     */
    private ITestSuite createInstance() {
        try {
            return this.getClass().newInstance();
        } catch (InstantiationException | IllegalAccessException e) {
            throw new RuntimeException(e);
        }
    }

    private LinkedHashMap<String, IConfiguration> loadAndFilter() {
        LinkedHashMap<String, IConfiguration> runConfig = loadTests();
        if (runConfig.isEmpty()) {
            CLog.i("No config were loaded. Nothing to run.");
            return runConfig;
        }
        // Apply our guice scope to all modules objects
        applyGuiceInjection(runConfig);

        LinkedHashMap<String, IConfiguration> filteredConfig = new LinkedHashMap<>();
        for (Entry<String, IConfiguration> config : runConfig.entrySet()) {
            if (!mModuleMetadataIncludeFilter.isEmpty()
                    || !mModuleMetadataExcludeFilter.isEmpty()) {
                if (!filterByConfigMetadata(
                        config.getValue(),
                        mModuleMetadataIncludeFilter,
                        mModuleMetadataExcludeFilter)) {
                    // if the module config did not pass the metadata filters, it's excluded
                    // from execution.
                    continue;
                }
            }
            if (!filterByRunnerType(config.getValue(), mAllowedRunners)) {
                // if the module config did not pass the runner type filter, it's excluded from
                // execution.
                continue;
            }
            filterPreparers(config.getValue(), mAllowedPreparers);
            filteredConfig.put(config.getKey(), config.getValue());
        }
        runConfig.clear();
        return filteredConfig;
    }

    /** Helper that creates and returns the list of {@link ModuleDefinition} to be executed. */
    private List<ModuleDefinition> createExecutionList() {
        List<ModuleDefinition> runModules = new ArrayList<>();
        if (mDirectModule != null) {
            // If we are sharded and already know what to run then we just do it.
            runModules.add(mDirectModule);
            mDirectModule.setDevice(mDevice);
            mDirectModule.setDeviceInfos(mDeviceInfos);
            mDirectModule.setBuild(mBuildInfo);
            return runModules;
        }

        LinkedHashMap<String, IConfiguration> runConfig = loadAndFilter();
        if (runConfig.isEmpty()) {
            CLog.i("No config were loaded. Nothing to run.");
            return runModules;
        }

        for (Entry<String, IConfiguration> config : runConfig.entrySet()) {
            // Validate the configuration, it will throw if not valid.
            ValidateSuiteConfigHelper.validateConfig(config.getValue());
            Map<String, List<ITargetPreparer>> preparersPerDevice =
                    getPreparerPerDevice(config.getValue());
            ModuleDefinition module =
                    new ModuleDefinition(
                            config.getKey(),
                            config.getValue().getTests(),
                            preparersPerDevice,
                            config.getValue().getMultiTargetPreparers(),
                            config.getValue());
            module.setDevice(mDevice);
            module.setDeviceInfos(mDeviceInfos);
            module.setBuild(mBuildInfo);
            runModules.add(module);
        }

        /** Randomize all the modules to be ran if random-order is set and no sharding.*/
        if (mRandomOrder) {
            randomizeTestModules(runModules, mRandomSeed);
        }

        CLog.logAndDisplay(LogLevel.DEBUG, "[Total Unique Modules = %s]", runModules.size());
        // Free the map once we are done with it.
        runConfig = null;
        return runModules;
    }

    /**
     * Helper method that handle randomizing the order of the modules.
     *
     * @param runModules The {@code List<ModuleDefinition>} of the test modules to be ran.
     * @param randomSeed The {@code long} seed used to randomize the order of test modules, use the
     *     current time as seed if no specified seed provided.
     */
    @VisibleForTesting
    void randomizeTestModules(List<ModuleDefinition> runModules, long randomSeed) {
        // Use current time as seed if no specified seed provided.
        if (randomSeed == -1) {
            randomSeed = System.currentTimeMillis();
        }
        CLog.i("Randomizing all the modules with seed: %s", randomSeed);
        Collections.shuffle(runModules, new Random(randomSeed));
    }

    private void checkClassLoad(Set<String> classes, String type) {
        for (String c : classes) {
            try {
                Class.forName(c);
            } catch (ClassNotFoundException e) {
                ConfigurationException ex =
                        new ConfigurationException(
                                String.format(
                                        "--%s must contains valid class, %s was not found",
                                        type, c),
                                e);
                throw new RuntimeException(ex);
            }
        }
    }

    /** Create the mapping of device to its target_preparer. */
    private Map<String, List<ITargetPreparer>> getPreparerPerDevice(IConfiguration config) {
        Map<String, List<ITargetPreparer>> res = new LinkedHashMap<>();
        for (IDeviceConfiguration holder : config.getDeviceConfig()) {
            List<ITargetPreparer> preparers = new ArrayList<>();
            res.put(holder.getDeviceName(), preparers);
            preparers.addAll(holder.getTargetPreparers());
        }
        return res;
    }

    /**
     * Opportunity to clean up all the things that were needed during the suites setup but are not
     * required to run the tests.
     */
    void cleanUpSuiteSetup() {
        // Empty by default.
    }

    /** Generic run method for all test loaded from {@link #loadTests()}. */
    @Override
    public final void run(ITestInvocationListener listener) throws DeviceNotAvailableException {
        // Load and check the module checkers, runners and preparers in black and whitelist
        checkClassLoad(mSystemStatusCheckBlacklist, SKIP_SYSTEM_STATUS_CHECKER);
        checkClassLoad(mAllowedRunners, RUNNER_WHITELIST);
        checkClassLoad(mAllowedPreparers, PREPARER_WHITELIST);

        mRunModules = createExecutionList();
        // Check if we have something to run.
        if (mRunModules.isEmpty()) {
            CLog.i("No tests to be run.");
            return;
        }

        // Allow checkers to log files for easier debugging.
        for (ISystemStatusChecker checker : mSystemStatusCheckers) {
            if (checker instanceof ITestLoggerReceiver) {
                ((ITestLoggerReceiver) checker).setTestLogger(listener);
            }
        }

        // If requested reboot each device before the testing starts.
        if (mRebootBeforeTest) {
            for (ITestDevice device : mContext.getDevices()) {
                if (!(device.getIDevice() instanceof StubDevice)) {
                    CLog.d(
                            "Rebooting device '%s' before test starts as requested.",
                            device.getSerialNumber());
                    mDevice.reboot();
                }
            }
        }

        /** Setup a special listener to take actions on test failures. */
        TestFailureListener failureListener =
                new TestFailureListener(
                        mContext.getDevices(), mBugReportOnFailure, mRebootOnFailure);
        /** Create the list of listeners applicable at the module level. */
        List<ITestInvocationListener> moduleListeners = createModuleListeners();

        // Only print the running log if we are going to run something.
        if (mRunModules.get(0).hasTests()) {
            CLog.logAndDisplay(
                    LogLevel.INFO,
                    "%s running %s modules: %s",
                    mDevice.getSerialNumber(),
                    mRunModules.size(),
                    mRunModules);
        }

        /** Run all the module, make sure to reduce the list to release resources as we go. */
        try {
            while (!mRunModules.isEmpty()) {
                ModuleDefinition module = mRunModules.remove(0);
                // Before running the module we ensure it has tests at this point or skip completely
                // to avoid running SystemCheckers and preparation for nothing.
                if (module.hasTests()) {
                    continue;
                }

                // Populate the module context with devices and builds
                for (String deviceName : mContext.getDeviceConfigNames()) {
                    module.getModuleInvocationContext()
                            .addAllocatedDevice(deviceName, mContext.getDevice(deviceName));
                    module.getModuleInvocationContext()
                            .addDeviceBuildInfo(deviceName, mContext.getBuildInfo(deviceName));
                }
                listener.testModuleStarted(module.getModuleInvocationContext());
                // Trigger module start on module level listener too
                new ResultForwarder(moduleListeners)
                        .testModuleStarted(module.getModuleInvocationContext());
                try {
                    runSingleModule(module, listener, moduleListeners, failureListener);
                } finally {
                    // Trigger module end on module level listener too
                    new ResultForwarder(moduleListeners).testModuleEnded();
                    // clear out module invocation context since we are now done with module
                    // execution
                    listener.testModuleEnded();
                }
                // Module isolation routine
                moduleIsolation(mContext, listener);
            }
        } catch (DeviceNotAvailableException e) {
            CLog.e(
                    "A DeviceNotAvailableException occurred, following modules did not run: %s",
                    mRunModules);
            reportNotExecuted(listener, "Module did not run due to device not available.");
            throw e;
        }
    }

    /**
     * Returns the list of {@link ITestInvocationListener} applicable to the {@link ModuleListener}
     * level. These listeners will be re-used for each module, they will not be re-instantiated so
     * they should not assume an internal state.
     */
    protected List<ITestInvocationListener> createModuleListeners() {
        return new ArrayList<>();
    }

    /**
     * Routine that attempt to reset a device between modules in order to provide isolation.
     *
     * @param context The invocation context.
     * @param logger A logger where extra logs can be saved.
     * @throws DeviceNotAvailableException
     */
    private void moduleIsolation(IInvocationContext context, ITestLogger logger)
            throws DeviceNotAvailableException {
        // TODO: we can probably make it smarter: Did any test ran for example?
        ITestDevice device = context.getDevices().get(0);
        if (mIsolatedModule && (device instanceof NestedRemoteDevice)) {
            boolean res =
                    ((NestedRemoteDevice) device)
<<<<<<< HEAD
                            .resetVirtualDevice(logger, context.getBuildInfos().get(0));
=======
                            .resetVirtualDevice(
                                    logger,
                                    context.getBuildInfos().get(0),
                                    /* Do not collect the logs */ false);
>>>>>>> eb20ab84
            if (!res) {
                String serial = device.getSerialNumber();
                throw new DeviceNotAvailableException(
                        String.format(
                                "Failed to reset the AVD '%s' during module isolation.", serial),
                        serial);
            }
        }
    }

    /**
     * Helper method that handle running a single module logic.
     *
     * @param module The {@link ModuleDefinition} to be ran.
     * @param listener The {@link ITestInvocationListener} where to report results
     * @param moduleListeners The {@link ITestInvocationListener}s that runs at the module level.
     * @param failureListener special listener that we add to collect information on failures.
     * @throws DeviceNotAvailableException
     */
    private void runSingleModule(
            ModuleDefinition module,
            ITestInvocationListener listener,
            List<ITestInvocationListener> moduleListeners,
            TestFailureListener failureListener)
            throws DeviceNotAvailableException {
        if (mRebootPerModule) {
            if ("user".equals(mDevice.getProperty("ro.build.type"))) {
                CLog.e(
                        "reboot-per-module should only be used during development, "
                                + "this is a\" user\" build device");
            } else {
                CLog.d("Rebooting device before starting next module");
                mDevice.reboot();
            }
        }

        if (!mSkipAllSystemStatusCheck) {
            runPreModuleCheck(module.getId(), mSystemStatusCheckers, mDevice, listener);
        }
        if (mCollectTestsOnly) {
            module.setCollectTestsOnly(mCollectTestsOnly);
        }
        // Pass the run defined collectors to be used.
        module.setMetricCollectors(CollectorHelper.cloneCollectors(mMetricCollectors));
        // Pass the main invocation logSaver
        module.setLogSaver(mMainConfiguration.getLogSaver());
        // Pass the retry strategy to the module
        module.setRetryStrategy(mRetryStrategy, mMergeAttempts);

        // Actually run the module
        module.run(listener, moduleListeners, failureListener, mMaxRunLimit);

        if (!mSkipAllSystemStatusCheck) {
            runPostModuleCheck(module.getId(), mSystemStatusCheckers, mDevice, listener);
        }
    }

    /**
     * Helper to run the System Status checkers preExecutionChecks defined for the test and log
     * their failures.
     */
    private void runPreModuleCheck(
            String moduleName,
            List<ISystemStatusChecker> checkers,
            ITestDevice device,
            ITestInvocationListener listener)
            throws DeviceNotAvailableException {
        long startTime = System.currentTimeMillis();
        CLog.i("Running system status checker before module execution: %s", moduleName);
        Map<String, String> failures = new LinkedHashMap<>();
        boolean bugreportNeeded = false;
        for (ISystemStatusChecker checker : checkers) {
            // Check if the status checker should be skipped.
            if (mSystemStatusCheckBlacklist.contains(checker.getClass().getName())) {
                CLog.d(
                        "%s was skipped via %s",
                        checker.getClass().getName(), SKIP_SYSTEM_STATUS_CHECKER);
                continue;
            }

            StatusCheckerResult result = new StatusCheckerResult(CheckStatus.FAILED);
            try {
                result = checker.preExecutionCheck(device);
            } catch (RuntimeException e) {
                // Catch RuntimeException to avoid leaking throws that go to the invocation.
                result.setErrorMessage(e.getMessage());
                result.setBugreportNeeded(true);
            }
            if (!CheckStatus.SUCCESS.equals(result.getStatus())) {
                String errorMessage =
                        (result.getErrorMessage() == null) ? "" : result.getErrorMessage();
                failures.put(checker.getClass().getCanonicalName(), errorMessage);
                bugreportNeeded = bugreportNeeded | result.isBugreportNeeded();
                CLog.w("System status checker [%s] failed.", checker.getClass().getCanonicalName());
            }
        }
        if (!failures.isEmpty()) {
            CLog.w("There are failed system status checkers: %s", failures.toString());
            if (bugreportNeeded && !(device.getIDevice() instanceof StubDevice)) {
                device.logBugreport(
                        String.format("bugreport-checker-pre-module-%s", moduleName), listener);
            }
        }

        // We report System checkers like tests.
        reportModuleCheckerResult(MODULE_CHECKER_PRE, moduleName, failures, startTime, listener);
    }

    /**
     * Helper to run the System Status checkers postExecutionCheck defined for the test and log
     * their failures.
     */
    private void runPostModuleCheck(
            String moduleName,
            List<ISystemStatusChecker> checkers,
            ITestDevice device,
            ITestInvocationListener listener)
            throws DeviceNotAvailableException {
        long startTime = System.currentTimeMillis();
        CLog.i("Running system status checker after module execution: %s", moduleName);
        Map<String, String> failures = new LinkedHashMap<>();
        boolean bugreportNeeded = false;
        for (ISystemStatusChecker checker : checkers) {
            // Check if the status checker should be skipped.
            if (mSystemStatusCheckBlacklist.contains(checker.getClass().getName())) {
                continue;
            }

            StatusCheckerResult result = new StatusCheckerResult(CheckStatus.FAILED);
            try {
                result = checker.postExecutionCheck(device);
            } catch (RuntimeException e) {
                // Catch RuntimeException to avoid leaking throws that go to the invocation.
                result.setErrorMessage(e.getMessage());
                result.setBugreportNeeded(true);
            }
            if (!CheckStatus.SUCCESS.equals(result.getStatus())) {
                String errorMessage =
                        (result.getErrorMessage() == null) ? "" : result.getErrorMessage();
                failures.put(checker.getClass().getCanonicalName(), errorMessage);
                bugreportNeeded = bugreportNeeded | result.isBugreportNeeded();
                CLog.w("System status checker [%s] failed", checker.getClass().getCanonicalName());
            }
        }
        if (!failures.isEmpty()) {
            CLog.w("There are failed system status checkers: %s", failures.toString());
            if (bugreportNeeded && !(device.getIDevice() instanceof StubDevice)) {
                device.logBugreport(
                        String.format("bugreport-checker-post-module-%s", moduleName), listener);
            }
        }

        // We report System checkers like tests.
        reportModuleCheckerResult(MODULE_CHECKER_POST, moduleName, failures, startTime, listener);
    }

    /** Helper to report status checker results as test results. */
    private void reportModuleCheckerResult(
            String identifier,
            String moduleName,
            Map<String, String> failures,
            long startTime,
            ITestInvocationListener listener) {
        if (!mReportSystemChecker) {
            // do not log here, otherwise it could be very verbose.
            return;
        }
        // Avoid messing with the final test count by making them empty runs.
        listener.testRunStarted(identifier + "_" + moduleName, 0, 0, System.currentTimeMillis());
        if (!failures.isEmpty()) {
            listener.testRunFailed(String.format("%s failed '%s' checkers", moduleName, failures));
        }
        listener.testRunEnded(
                System.currentTimeMillis() - startTime, new HashMap<String, Metric>());
    }

    /** {@inheritDoc} */
    @Override
    public Collection<IRemoteTest> split(int shardCountHint) {
        if (shardCountHint <= 1 || mIsSharded) {
            // cannot shard or already sharded
            return null;
        }

        LinkedHashMap<String, IConfiguration> runConfig = loadAndFilter();
        if (runConfig.isEmpty()) {
            CLog.i("No config were loaded. Nothing to run.");
            return null;
        }
        injectInfo(runConfig);

        // We split individual tests on double the shardCountHint to provide better average.
        // The test pool mechanism prevent this from creating too much overhead.
        List<ModuleDefinition> splitModules =
                ModuleSplitter.splitConfiguration(
                        runConfig, shardCountHint, mShouldMakeDynamicModule, mIntraModuleSharding);
        runConfig.clear();
        runConfig = null;

        // Clean up the parent that will get sharded: It is fine to clean up before copying the
        // options, because the sharded module is already created/populated so there is no need
        // to carry these extra data.
        cleanUpSuiteSetup();

        // create an association of one ITestSuite <=> one ModuleDefinition as the smallest
        // execution unit supported.
        List<IRemoteTest> splitTests = new ArrayList<>();
        for (ModuleDefinition m : splitModules) {
            ITestSuite suite = createInstance();
            OptionCopier.copyOptionsNoThrow(this, suite);
            suite.mIsSharded = true;
            suite.mDirectModule = m;
            splitTests.add(suite);
        }
        // return the list of ITestSuite with their ModuleDefinition assigned
        return splitTests;
    }

    /**
     * Inject {@link ITestDevice} and {@link IBuildInfo} to the {@link IRemoteTest}s in the config
     * before sharding since they may be needed.
     */
    private void injectInfo(LinkedHashMap<String, IConfiguration> runConfig) {
        for (IConfiguration config : runConfig.values()) {
            for (IRemoteTest test : config.getTests()) {
                if (test instanceof IBuildReceiver) {
                    ((IBuildReceiver) test).setBuild(mBuildInfo);
                }
                if (test instanceof IDeviceTest) {
                    ((IDeviceTest) test).setDevice(mDevice);
                }
                if (test instanceof IMultiDeviceTest) {
                    ((IMultiDeviceTest) test).setDeviceInfos(mDeviceInfos);
                }
                if (test instanceof IInvocationContextReceiver) {
                    ((IInvocationContextReceiver) test).setInvocationContext(mContext);
                }
                if (test instanceof ITestCollector) {
                    ((ITestCollector) test).setCollectTestsOnly(mCollectTestsOnly);
                }
            }
        }
    }

    /** {@inheritDoc} */
    @Override
    public void setDevice(ITestDevice device) {
        mDevice = device;
    }

    /**
     * {@inheritDoc}
     */
    @Override
    public ITestDevice getDevice() {
        return mDevice;
    }

    /** Set the value of mAbiName */
    public void setAbiName(String abiName) {
        mAbiName = abiName;
    }

    /**
     * {@inheritDoc}
     */
    @Override
    public void setBuild(IBuildInfo buildInfo) {
        mBuildInfo = buildInfo;
    }

    /**
     * Implementation of {@link ITestSuite} may require the build info to load the tests.
     */
    public IBuildInfo getBuildInfo() {
        return mBuildInfo;
    }

    /** {@inheritDoc} */
    @Override
    public void setDeviceInfos(Map<ITestDevice, IBuildInfo> deviceInfos) {
        mDeviceInfos = deviceInfos;
    }

    /** Set the value of mPrimaryAbiRun */
    public void setPrimaryAbiRun(boolean primaryAbiRun) {
        mPrimaryAbiRun = primaryAbiRun;
    }

    /**
     * {@inheritDoc}
     */
    @Override
    public void setSystemStatusChecker(List<ISystemStatusChecker> systemCheckers) {
        mSystemStatusCheckers = systemCheckers;
    }

    /**
     * Run the test suite in collector only mode, this requires all the sub-tests to implements this
     * interface too.
     */
    @Override
    public void setCollectTestsOnly(boolean shouldCollectTest) {
        mCollectTestsOnly = shouldCollectTest;
    }

    /** {@inheritDoc} */
    @Override
    public void setMetricCollectors(List<IMetricCollector> collectors) {
        mMetricCollectors = collectors;
    }

    /**
     * When doing distributed sharding, we cannot have ModuleDefinition that shares tests in a pool
     * otherwise intra-module sharding will not work, so we allow to disable it.
     */
    public void setShouldMakeDynamicModule(boolean dynamicModule) {
        mShouldMakeDynamicModule = dynamicModule;
    }

    /** {@inheritDoc} */
    @Override
    public void setInvocationContext(IInvocationContext invocationContext) {
        mContext = invocationContext;
    }

    /** Set the max number of run attempt for each module. */
    public final void setMaxRunLimit(int maxRunLimit) {
        mMaxRunLimit = maxRunLimit;
    }

    /** {@inheritDoc} */
    @Override
    public long getRuntimeHint() {
        if (mDirectModule != null) {
            CLog.d(
                    "    %s: %s",
                    mDirectModule.getId(),
                    TimeUtil.formatElapsedTime(mDirectModule.getRuntimeHint()));
            return mDirectModule.getRuntimeHint();
        }
        return 0l;
    }

    /** {@inheritDoc} */
    @Override
    public void setConfiguration(IConfiguration configuration) {
        mMainConfiguration = configuration;
    }

    /** {@inheritDoc} */
    @Override
    public void reportNotExecuted(ITestInvocationListener listener) {
        reportNotExecuted(listener, IReportNotExecuted.NOT_EXECUTED_FAILURE);
    }

    /** {@inheritDoc} */
    @Override
    public void reportNotExecuted(ITestInvocationListener listener, String message) {
        // If the runner is already in progress, report the remaining tests as not executed.
        List<ModuleDefinition> runModules = null;
        if (mRunModules != null) {
            runModules = new ArrayList<>(mRunModules);
        }
        if (runModules == null) {
            runModules = createExecutionList();
        }

        while (!runModules.isEmpty()) {
            ModuleDefinition module = runModules.remove(0);
            module.reportNotExecuted(listener, message);
        }
    }

    public void addModuleMetadataIncludeFilters(MultiMap<String, String> filters) {
        mModuleMetadataIncludeFilter.putAll(filters);
    }

    public void addModuleMetadataExcludeFilters(MultiMap<String, String> filters) {
        mModuleMetadataExcludeFilter.putAll(filters);
    }

    /**
     * Returns the {@link ModuleDefinition} to be executed directly, or null if none yet (when the
     * ITestSuite has not been sharded yet).
     */
    public ModuleDefinition getDirectModule() {
        return mDirectModule;
    }

    @Override
    public Set<TokenProperty> getRequiredTokens() {
        if (mDirectModule == null) {
            return null;
        }
        return mDirectModule.getRequiredTokens();
    }

    /**
     * Gets the set of ABIs supported by both Compatibility testing {@link
     * AbiUtils#getAbisSupportedByCompatibility()} and the device under test.
     *
     * @return The set of ABIs to run the tests on
     * @throws DeviceNotAvailableException
     */
    public Set<IAbi> getAbis(ITestDevice device) throws DeviceNotAvailableException {
        Set<IAbi> abis = new LinkedHashSet<>();
        Set<String> archAbis = getAbisForBuildTargetArch();
        // Handle null-device: use abi in common with host and suite build
        if (mPrimaryAbiRun) {
            if (mAbiName == null) {
                // Get the primary from the device and make it the --abi to run.
                mAbiName = getPrimaryAbi(device);
            } else {
                CLog.d(
                        "Option --%s supersedes the option --%s, using abi: %s",
                        ABI_OPTION, PRIMARY_ABI_RUN, mAbiName);
            }
        }
        if (mAbiName != null) {
            // A particular abi was requested, it still needs to be supported by the build.
            if ((!mSkipHostArchCheck && !archAbis.contains(mAbiName))
                    || !AbiUtils.isAbiSupportedByCompatibility(mAbiName)) {
                throw new IllegalArgumentException(
                        String.format(
                                "Your tests suite hasn't been built with "
                                        + "abi '%s' support, this suite currently supports '%s'.",
                                mAbiName, archAbis));
            } else {
                abis.add(new Abi(mAbiName, AbiUtils.getBitness(mAbiName)));
                return abis;
            }
        } else {
            // Run on all abi in common between the device and suite builds.
            List<String> deviceAbis = getDeviceAbis(device);
            if (deviceAbis.isEmpty()) {
                throw new IllegalArgumentException(
                        String.format(
                                "Couldn't determinate the abi of the device '%s'.",
                                device.getSerialNumber()));
            }
            for (String abi : deviceAbis) {
                if ((mSkipHostArchCheck || archAbis.contains(abi))
                        && AbiUtils.isAbiSupportedByCompatibility(abi)) {
                    abis.add(new Abi(abi, AbiUtils.getBitness(abi)));
                } else {
                    CLog.d(
                            "abi '%s' is supported by device but not by this suite build (%s), "
                                    + "tests will not run against it.",
                            abi, archAbis);
                }
            }
            if (abis.isEmpty()) {
                throw new IllegalArgumentException(
                        String.format(
                                "None of the abi supported by this tests suite build ('%s') are "
                                        + "supported by the device ('%s').",
                                archAbis, deviceAbis));
            }
            return abis;
        }
    }

    /** Returns the primary abi of the device or host if it's a null device. */
    private String getPrimaryAbi(ITestDevice device) throws DeviceNotAvailableException {
        if (device.getIDevice() instanceof NullDevice) {
            Set<String> hostAbis = getHostAbis();
            return hostAbis.iterator().next();
        }
        String property = device.getProperty(PRODUCT_CPU_ABI_KEY);
        if (property == null) {
            String serial = device.getSerialNumber();
            throw new DeviceNotAvailableException(
                    String.format(
                            "Device '%s' was not online to query %s", serial, PRODUCT_CPU_ABI_KEY),
                    serial);
        }
        return property.trim();
    }

    /** Returns the list of abis supported by the device or host if it's a null device. */
    private List<String> getDeviceAbis(ITestDevice device) throws DeviceNotAvailableException {
        if (device.getIDevice() instanceof NullDevice) {
            return new ArrayList<>(getHostAbis());
        }
        // Make it an arrayList to be able to modify the content.
        return new ArrayList<>(Arrays.asList(AbiFormatter.getSupportedAbis(device, "")));
    }

    /** Return the abis supported by the Host build target architecture. Exposed for testing. */
    @VisibleForTesting
    protected Set<String> getAbisForBuildTargetArch() {
        // If TestSuiteInfo does not exists, the stub arch will be replaced by all possible abis.
        Set<String> abis = new LinkedHashSet<>();
        for (String arch : TestSuiteInfo.getInstance().getTargetArchs()) {
            abis.addAll(AbiUtils.getAbisForArch(arch));
        }
        return abis;
    }

    /** Returns the host machine abis. */
    @VisibleForTesting
    protected Set<String> getHostAbis() {
        return AbiUtils.getHostAbi();
    }

    /** Returns the abi requested with the option -a or --abi. */
    public final String getRequestedAbi() {
        return mAbiName;
    }

    /** Getter used to validate the proper Guice injection. */
    @VisibleForTesting
    final Injector getInjector() {
        return mInjector;
    }

    /**
     * Apply the metadata filter to the config and see if the config should run.
     *
     * @param config The {@link IConfiguration} being evaluated.
     * @param include the metadata include filter
     * @param exclude the metadata exclude filter
     * @return True if the module should run, false otherwise.
     */
    @VisibleForTesting
    protected boolean filterByConfigMetadata(
            IConfiguration config,
            MultiMap<String, String> include,
            MultiMap<String, String> exclude) {
        MultiMap<String, String> metadata = config.getConfigurationDescription().getAllMetaData();
        boolean shouldInclude = false;
        for (String key : include.keySet()) {
            Set<String> filters = new HashSet<>(include.get(key));
            if (metadata.containsKey(key)) {
                filters.retainAll(metadata.get(key));
                if (!filters.isEmpty()) {
                    // inclusion filter is not empty and there's at least one matching inclusion
                    // rule so there's no need to match other inclusion rules
                    shouldInclude = true;
                    break;
                }
            }
        }
        if (!include.isEmpty() && !shouldInclude) {
            // if inclusion filter is not empty and we didn't find a match, the module will not be
            // included
            return false;
        }
        // Now evaluate exclusion rules, this ordering also means that exclusion rules may override
        // inclusion rules: a config already matched for inclusion may still be excluded if matching
        // rules exist
        for (String key : exclude.keySet()) {
            Set<String> filters = new HashSet<>(exclude.get(key));
            if (metadata.containsKey(key)) {
                filters.retainAll(metadata.get(key));
                if (!filters.isEmpty()) {
                    // we found at least one matching exclusion rules, so we are excluding this
                    // this module
                    return false;
                }
            }
        }
        // we've matched at least one inclusion rule (if there's any) AND we didn't match any of the
        // exclusion rules (if there's any)
        return true;
    }

    /**
     * Filter out the preparers that were not whitelisted. This is useful for collect-tests-only
     * where some preparers are not needed to dry run through the invocation.
     *
     * @param config the {@link IConfiguration} considered for filtering.
     * @param preparerWhiteList the current preparer whitelist.
     */
    @VisibleForTesting
    void filterPreparers(IConfiguration config, Set<String> preparerWhiteList) {
        // If no filters was provided, skip the filtering.
        if (preparerWhiteList.isEmpty()) {
            return;
        }
        for (IDeviceConfiguration deviceConfig : config.getDeviceConfig()) {
            List<ITargetPreparer> preparers = new ArrayList<>(deviceConfig.getTargetPreparers());
            for (ITargetPreparer prep : preparers) {
                if (!preparerWhiteList.contains(prep.getClass().getName())) {
                    deviceConfig.getTargetPreparers().remove(prep);
                }
            }
        }
    }

    /**
     * Apply the Runner whitelist filtering, removing any runner that was not whitelisted. If a
     * configuration has several runners, some might be removed and the config will still run.
     *
     * @param config The {@link IConfiguration} being evaluated.
     * @param allowedRunners The current runner whitelist.
     * @return True if the configuration module is allowed to run, false otherwise.
     */
    @VisibleForTesting
    protected boolean filterByRunnerType(IConfiguration config, Set<String> allowedRunners) {
        // If no filters are provided, simply run everything.
        if (allowedRunners.isEmpty()) {
            return true;
        }
        Iterator<IRemoteTest> iterator = config.getTests().iterator();
        while (iterator.hasNext()) {
            IRemoteTest test = iterator.next();
            if (!allowedRunners.contains(test.getClass().getName())) {
                CLog.d(
                        "Runner '%s' in module '%s' was skipped by the runner whitelist: '%s'.",
                        test.getClass().getName(), config.getName(), allowedRunners);
                iterator.remove();
            }
        }

        if (config.getTests().isEmpty()) {
            CLog.d("Module %s does not have any more tests, skipping it.", config.getName());
            return false;
        }
        return true;
    }
}<|MERGE_RESOLUTION|>--- conflicted
+++ resolved
@@ -628,14 +628,10 @@
         if (mIsolatedModule && (device instanceof NestedRemoteDevice)) {
             boolean res =
                     ((NestedRemoteDevice) device)
-<<<<<<< HEAD
-                            .resetVirtualDevice(logger, context.getBuildInfos().get(0));
-=======
                             .resetVirtualDevice(
                                     logger,
                                     context.getBuildInfos().get(0),
                                     /* Do not collect the logs */ false);
->>>>>>> eb20ab84
             if (!res) {
                 String serial = device.getSerialNumber();
                 throw new DeviceNotAvailableException(
