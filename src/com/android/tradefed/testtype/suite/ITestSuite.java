--- conflicted
+++ resolved
@@ -57,12 +57,8 @@
                 ISystemStatusCheckerReceiver,
                 IShardableTest,
                 ITestCollector,
-<<<<<<< HEAD
-                IInvocationContextReceiver {
-=======
                 IInvocationContextReceiver,
                 IRuntimeHintProvider {
->>>>>>> 6fa5fdc4
 
     public static final String MODULE_CHECKER_PRE = "PreModuleChecker";
     public static final String MODULE_CHECKER_POST = "PostModuleChecker";
@@ -485,8 +481,6 @@
     public void setInvocationContext(IInvocationContext invocationContext) {
         mContext = invocationContext;
     }
-<<<<<<< HEAD
-=======
 
     /** {@inheritDoc} */
     @Override
@@ -508,5 +502,4 @@
     public ModuleDefinition getDirectModule() {
         return mDirectModule;
     }
->>>>>>> 6fa5fdc4
 }