/*
 * Copyright (C) 2018 The Android Open Source Project
 *
 * Licensed under the Apache License, Version 2.0 (the "License");
 * you may not use this file except in compliance with the License.
 * You may obtain a copy of the License at
 *
 *      http://www.apache.org/licenses/LICENSE-2.0
 *
 * Unless required by applicable law or agreed to in writing, software
 * distributed under the License is distributed on an "AS IS" BASIS,
 * WITHOUT WARRANTIES OR CONDITIONS OF ANY KIND, either express or implied.
 * See the License for the specific language governing permissions and
 * limitations under the License.
 */
package com.android.tradefed.testtype.suite.retry;

import com.android.annotations.VisibleForTesting;
import com.android.tradefed.config.ConfigurationException;
import com.android.tradefed.config.ConfigurationFactory;
import com.android.tradefed.config.IConfiguration;
import com.android.tradefed.config.IConfigurationFactory;
import com.android.tradefed.config.IConfigurationReceiver;
import com.android.tradefed.config.Option;
import com.android.tradefed.config.Option.Importance;
import com.android.tradefed.device.DeviceNotAvailableException;
import com.android.tradefed.invoker.IRescheduler;
import com.android.tradefed.log.FileLogger;
import com.android.tradefed.log.ILeveledLogOutput;
import com.android.tradefed.log.LogUtil.CLog;
import com.android.tradefed.result.CollectingTestListener;
import com.android.tradefed.result.ITestInvocationListener;
import com.android.tradefed.result.TestDescription;
import com.android.tradefed.result.TestResult;
import com.android.tradefed.result.TestRunResult;
import com.android.tradefed.result.TextResultReporter;
import com.android.tradefed.result.proto.TestRecordProto.TestRecord;
import com.android.tradefed.testtype.IRemoteTest;
import com.android.tradefed.testtype.suite.BaseTestSuite;
import com.android.tradefed.testtype.suite.SuiteTestFilter;
import com.android.tradefed.util.AbiUtils;
import com.android.tradefed.util.QuotationAwareTokenizer;
import com.android.tradefed.util.TestRecordInterpreter;

import com.google.inject.Inject;

import java.util.ArrayList;
import java.util.HashSet;
import java.util.LinkedHashMap;
import java.util.LinkedHashSet;
import java.util.List;
import java.util.Map;
import java.util.Map.Entry;
import java.util.Set;

/**
 * A special runner that allows to reschedule a previous run tests that failed or where not
 * executed.
 *
 * <p>TODO: Ensure a configuration should not have several of that runner. Consider having this
 * configuration built-in TF.
 */
public final class RetryRescheduler implements IRemoteTest, IConfigurationReceiver {

    /** The types of the tests that can be retried. */
    public enum RetryType {
        FAILED,
        NOT_EXECUTED,
    }

    @Option(
            name = "retry-type",
            description =
                    "used to retry tests of a certain status. Possible values include \"failed\" "
                            + "and \"not_executed\".")
    private RetryType mRetryType = null;

    @Option(
        name = BaseTestSuite.MODULE_OPTION,
        shortName = BaseTestSuite.MODULE_OPTION_SHORT_NAME,
        description = "the test module to run. Only works for configuration in the tests dir."
    )
    private String mModuleName = null;

    /**
     * It's possible to add extra exclusion from the rerun. But these tests will not change their
     * state.
     */
    @Option(
        name = BaseTestSuite.EXCLUDE_FILTER_OPTION,
        description = "the exclude module filters to apply.",
        importance = Importance.ALWAYS
    )
    private Set<String> mExcludeFilters = new HashSet<>();

    public static final String PREVIOUS_LOADER_NAME = "previous_loader";

    private IConfiguration mConfiguration;
    private IRescheduler mRescheduler;

    private IConfigurationFactory mFactory;

    private IConfiguration mRescheduledConfiguration;

    @Override
    public void run(ITestInvocationListener listener) throws DeviceNotAvailableException {
        // Get the re-loader for previous results
        Object loader = mConfiguration.getConfigurationObject(PREVIOUS_LOADER_NAME);
        if (loader == null) {
            throw new RuntimeException(
                    String.format(
                            "An <object> of type %s was expected in the retry.",
                            PREVIOUS_LOADER_NAME));
        }
        if (!(loader instanceof ITestSuiteResultLoader)) {
            throw new RuntimeException(
                    String.format(
                            "%s should be implementing %s",
                            loader.getClass().getCanonicalName(),
                            ITestSuiteResultLoader.class.getCanonicalName()));
        }

        ITestSuiteResultLoader previousLoader = (ITestSuiteResultLoader) loader;
        // First init the reloader.
        previousLoader.init();
        // Then get the command line of the previous run
        String commandLine = previousLoader.getCommandLine();
        IConfiguration originalConfig;
        try {
            originalConfig =
                    getFactory()
                            .createConfigurationFromArgs(
                                    QuotationAwareTokenizer.tokenizeLine(commandLine));
            // Transfer the sharding options from the original command.
            originalConfig
                    .getCommandOptions()
                    .setShardCount(mConfiguration.getCommandOptions().getShardCount());
            originalConfig
                    .getCommandOptions()
                    .setShardIndex(mConfiguration.getCommandOptions().getShardIndex());
            // TODO: Use serial from parent config
            List<String> serials = mConfiguration.getDeviceRequirements().getSerials();
            originalConfig.getDeviceRequirements().setSerial(serials.toArray(new String[0]));

            // Transfer log level from retry to subconfig
            ILeveledLogOutput originalLogger = originalConfig.getLogOutput();
            originalLogger.setLogLevel(mConfiguration.getLogOutput().getLogLevel());
            if (originalLogger instanceof FileLogger) {
                ((FileLogger) originalLogger)
                        .setLogLevelDisplay(mConfiguration.getLogOutput().getLogLevel());
            }

            handleExtraResultReporter(originalConfig, mConfiguration);
        } catch (ConfigurationException e) {
            throw new RuntimeException(e);
        }
        // Get previous results
        TestRecord previousRecord = previousLoader.loadPreviousRecord();
        CollectingTestListener collectedTests =
                TestRecordInterpreter.interpreteRecord(previousRecord);

        previousLoader.cleanUp();
        previousRecord = null;

        // Appropriately update the configuration
        IRemoteTest test = originalConfig.getTests().get(0);
        if (!(test instanceof BaseTestSuite)) {
            throw new RuntimeException(
                    "RetryScheduler only works for BaseTestSuite implementations");
        }
        BaseTestSuite suite = (BaseTestSuite) test;
        ResultsPlayer replayer = new ResultsPlayer();
        updateRunner(suite, collectedTests, replayer);
        collectedTests = null;
        updateConfiguration(originalConfig, replayer);
        // Do the customization of the configuration for specialized use cases.
        customizeConfig(previousLoader, originalConfig);

        mRescheduledConfiguration = originalConfig;

        if (mRescheduler != null) {
            // At the end, reschedule if requested
            boolean res = mRescheduler.scheduleConfig(originalConfig);
            if (!res) {
                CLog.e("Something went wrong, failed to kick off the retry run.");
            }
        }
    }

    @Inject
    public void setRescheduler(IRescheduler rescheduler) {
        mRescheduler = rescheduler;
    }

    @Override
    public void setConfiguration(IConfiguration configuration) {
        mConfiguration = configuration;
    }

    private IConfigurationFactory getFactory() {
        if (mFactory != null) {
            return mFactory;
        }
        return ConfigurationFactory.getInstance();
    }

    @VisibleForTesting
    void setConfigurationFactory(IConfigurationFactory factory) {
        mFactory = factory;
    }

    /** Returns the {@link IConfiguration} that should be retried. */
    public final IConfiguration getRetryConfiguration() {
        return mRescheduledConfiguration;
    }

    /**
     * Update the configuration to be ready for re-run.
     *
     * @param suite The {@link BaseTestSuite} that will be re-run.
     * @param results The results of the previous run.
     * @param replayer The {@link ResultsPlayer} that will replay the non-retried use cases.
     */
    private void updateRunner(
            BaseTestSuite suite, CollectingTestListener results, ResultsPlayer replayer) {
        List<RetryType> types = new ArrayList<>();
        if (mRetryType == null) {
            types.add(RetryType.FAILED);
            types.add(RetryType.NOT_EXECUTED);
        } else {
            types.add(mRetryType);
        }

<<<<<<< HEAD
=======
        // Expand the --module option in case no abi is specified.
        Set<String> expandedModuleOption = new HashSet<>();
        if (mModuleName != null) {
            SuiteTestFilter moduleFilter = SuiteTestFilter.createFrom(mModuleName);
            expandedModuleOption.add(mModuleName);
            if (moduleFilter.getAbi() == null) {
                Set<String> abis = AbiUtils.getAbisSupportedByCompatibility();
                for (String abi : abis) {
                    SuiteTestFilter namingFilter =
                            new SuiteTestFilter(
                                    abi, moduleFilter.getName(), moduleFilter.getTest());
                    expandedModuleOption.add(namingFilter.toString());
                }
            }
        }

>>>>>>> 0dac086d
        // Expand the exclude-filter in case no abi is specified.
        Set<String> extendedExcludeRetryFilters = new HashSet<>();
        for (String excludeFilter : mExcludeFilters) {
            SuiteTestFilter suiteFilter = SuiteTestFilter.createFrom(excludeFilter);
            // Keep the current exclude-filter
            extendedExcludeRetryFilters.add(excludeFilter);
            if (suiteFilter.getAbi() == null) {
                // If no abi is specified, exclude them all.
                Set<String> abis = AbiUtils.getAbisSupportedByCompatibility();
                for (String abi : abis) {
                    SuiteTestFilter namingFilter =
                            new SuiteTestFilter(abi, suiteFilter.getName(), suiteFilter.getTest());
                    extendedExcludeRetryFilters.add(namingFilter.toString());
                }
            }
        }

        // Prepare exclusion filters
        for (TestRunResult moduleResult : results.getMergedTestRunResults()) {
            // If the module is explicitly excluded from retries, preserve the original results.
            if (!extendedExcludeRetryFilters.contains(moduleResult.getName())
<<<<<<< HEAD
=======
                    && (expandedModuleOption.isEmpty()
                            || expandedModuleOption.contains(moduleResult.getName()))
>>>>>>> 0dac086d
                    && RetryResultHelper.shouldRunModule(moduleResult, types)) {
                if (types.contains(RetryType.NOT_EXECUTED)) {
                    // Clear the run failure since we are attempting to rerun all non-executed
                    moduleResult.resetRunFailure();
                }

                Map<TestDescription, TestResult> parameterizedMethods = new LinkedHashMap<>();

                for (Entry<TestDescription, TestResult> result :
                        moduleResult.getTestResults().entrySet()) {
                    // Put aside all parameterized methods
                    if (isParameterized(result.getKey())) {
                        parameterizedMethods.put(result.getKey(), result.getValue());
                        continue;
                    }
                    if (!RetryResultHelper.shouldRunTest(result.getValue(), types)) {
                        addExcludeToConfig(suite, moduleResult, result.getKey().toString());
                        replayer.addToReplay(
                                results.getModuleContextForRunResult(moduleResult.getName()),
                                moduleResult,
                                result);
                    }
                }

                // Handle parameterized methods
                for (Entry<String, Map<TestDescription, TestResult>> subMap :
                        sortMethodToClass(parameterizedMethods).entrySet()) {
                    boolean shouldNotrerunAnything =
                            subMap.getValue()
                                    .entrySet()
                                    .stream()
                                    .noneMatch(
                                            (v) ->
                                                    RetryResultHelper.shouldRunTest(
                                                                    v.getValue(), types)
                                                            == true);
                    // If None of the base method need to be rerun exclude it
                    if (shouldNotrerunAnything) {
                        // Exclude the base method
                        addExcludeToConfig(suite, moduleResult, subMap.getKey());
                        // Replay all test cases
                        for (Entry<TestDescription, TestResult> result :
                                subMap.getValue().entrySet()) {
                            replayer.addToReplay(
                                    results.getModuleContextForRunResult(moduleResult.getName()),
                                    moduleResult,
                                    result);
                        }
                    }
                }
            } else {
                // Exclude the module completely - it will keep its current status
                addExcludeToConfig(suite, moduleResult, null);
                replayer.addToReplay(
                        results.getModuleContextForRunResult(moduleResult.getName()),
                        moduleResult,
                        null);
            }
        }
    }

    /** Update the configuration to put the replayer before all the actual real tests. */
    private void updateConfiguration(IConfiguration config, ResultsPlayer replayer) {
        List<IRemoteTest> tests = config.getTests();
        List<IRemoteTest> newList = new ArrayList<>();
        // Add the replayer first to replay all the tests cases first.
        newList.add(replayer);
        newList.addAll(tests);
        config.setTests(newList);
    }

    /** Allow the specialized loader to customize the config before re-running it. */
    private void customizeConfig(ITestSuiteResultLoader loader, IConfiguration originalConfig) {
        loader.customizeConfiguration(originalConfig);
    }

    /** Add the filter to the suite. */
    private void addExcludeToConfig(
            BaseTestSuite suite, TestRunResult moduleResult, String testDescription) {
        String filter = moduleResult.getName();
        if (testDescription != null) {
            filter = String.format("%s %s", filter, testDescription);
        }
        SuiteTestFilter testFilter = SuiteTestFilter.createFrom(filter);
        Set<String> excludeFilter = new LinkedHashSet<>();
        excludeFilter.add(testFilter.toString());
        suite.setExcludeFilter(excludeFilter);
    }

    /** Returns True if a test case is a parameterized one. */
    private boolean isParameterized(TestDescription description) {
        return !description.getTestName().equals(description.getTestNameWithoutParams());
    }

    private Map<String, Map<TestDescription, TestResult>> sortMethodToClass(
            Map<TestDescription, TestResult> paramMethods) {
        Map<String, Map<TestDescription, TestResult>> returnMap = new LinkedHashMap<>();
        for (Entry<TestDescription, TestResult> entry : paramMethods.entrySet()) {
            String noParamName =
                    String.format(
                            "%s#%s",
                            entry.getKey().getClassName(),
                            entry.getKey().getTestNameWithoutParams());
            Map<TestDescription, TestResult> forClass = returnMap.get(noParamName);
            if (forClass == null) {
                forClass = new LinkedHashMap<>();
                returnMap.put(noParamName, forClass);
            }
            forClass.put(entry.getKey(), entry.getValue());
        }
        return returnMap;
    }

    /**
     * Fetch additional result_reporter from the retry configuration and add them to the original
     * command. This is the only allowed modification of the original command: add more result
     * end-points.
     */
    private void handleExtraResultReporter(
            IConfiguration originalConfig, IConfiguration retryConfig) {
        // Since we always have 1 default reporter, avoid carrying it for no reason. Only carry
        // reporters if some actual ones were specified.
        if (retryConfig.getTestInvocationListeners().size() == 1
                && (mConfiguration.getTestInvocationListeners().get(0)
                        instanceof TextResultReporter)) {
            return;
        }
        List<ITestInvocationListener> listeners = originalConfig.getTestInvocationListeners();
        listeners.addAll(retryConfig.getTestInvocationListeners());
        originalConfig.setTestInvocationListeners(listeners);
    }
}<|MERGE_RESOLUTION|>--- conflicted
+++ resolved
@@ -231,8 +231,6 @@
             types.add(mRetryType);
         }
 
-<<<<<<< HEAD
-=======
         // Expand the --module option in case no abi is specified.
         Set<String> expandedModuleOption = new HashSet<>();
         if (mModuleName != null) {
@@ -249,7 +247,6 @@
             }
         }
 
->>>>>>> 0dac086d
         // Expand the exclude-filter in case no abi is specified.
         Set<String> extendedExcludeRetryFilters = new HashSet<>();
         for (String excludeFilter : mExcludeFilters) {
@@ -271,11 +268,8 @@
         for (TestRunResult moduleResult : results.getMergedTestRunResults()) {
             // If the module is explicitly excluded from retries, preserve the original results.
             if (!extendedExcludeRetryFilters.contains(moduleResult.getName())
-<<<<<<< HEAD
-=======
                     && (expandedModuleOption.isEmpty()
                             || expandedModuleOption.contains(moduleResult.getName()))
->>>>>>> 0dac086d
                     && RetryResultHelper.shouldRunModule(moduleResult, types)) {
                 if (types.contains(RetryType.NOT_EXECUTED)) {
                     // Clear the run failure since we are attempting to rerun all non-executed
