--- conflicted
+++ resolved
@@ -66,11 +66,7 @@
                 String.format(
                         "==================== %s ENDED: %s ====================",
                         test.toString(), date.toString());
-<<<<<<< HEAD
-        CLog.d(message);
-=======
         CLog.d("\n" + message);
->>>>>>> eb20ab84
         if (mTrace != null
                 && mTrace.contains(DeviceNotAvailableException.class.getCanonicalName())) {
             CLog.d("Skip logging device side, device was unavailable.");
