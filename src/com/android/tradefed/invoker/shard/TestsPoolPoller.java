/*
 * Copyright (C) 2017 The Android Open Source Project
 *
 * Licensed under the Apache License, Version 2.0 (the "License");
 * you may not use this file except in compliance with the License.
 * You may obtain a copy of the License at
 *
 *      http://www.apache.org/licenses/LICENSE-2.0
 *
 * Unless required by applicable law or agreed to in writing, software
 * distributed under the License is distributed on an "AS IS" BASIS,
 * WITHOUT WARRANTIES OR CONDITIONS OF ANY KIND, either express or implied.
 * See the License for the specific language governing permissions and
 * limitations under the License.
 */
package com.android.tradefed.invoker.shard;

import com.android.annotations.VisibleForTesting;
import com.android.ddmlib.Log.LogLevel;
import com.android.tradefed.build.IBuildInfo;
import com.android.tradefed.config.Configuration;
import com.android.tradefed.config.ConfigurationException;
import com.android.tradefed.config.IConfiguration;
import com.android.tradefed.config.IConfigurationReceiver;
import com.android.tradefed.device.DeviceNotAvailableException;
import com.android.tradefed.device.DeviceUnresponsiveException;
import com.android.tradefed.device.ITestDevice;
import com.android.tradefed.device.cloud.NestedRemoteDevice;
import com.android.tradefed.device.metric.IMetricCollector;
import com.android.tradefed.device.metric.IMetricCollectorReceiver;
import com.android.tradefed.invoker.IInvocationContext;
import com.android.tradefed.invoker.shard.token.ITokenProvider;
import com.android.tradefed.invoker.shard.token.ITokenRequest;
import com.android.tradefed.invoker.shard.token.TokenProperty;
import com.android.tradefed.invoker.shard.token.TokenProviderHelper;
import com.android.tradefed.log.ILogRegistry;
import com.android.tradefed.log.ILogRegistry.EventType;
import com.android.tradefed.log.ITestLogger;
import com.android.tradefed.log.LogRegistry;
import com.android.tradefed.log.LogUtil.CLog;
import com.android.tradefed.result.ITestInvocationListener;
import com.android.tradefed.suite.checker.ISystemStatusChecker;
import com.android.tradefed.suite.checker.ISystemStatusCheckerReceiver;
import com.android.tradefed.testtype.IBuildReceiver;
import com.android.tradefed.testtype.IDeviceTest;
import com.android.tradefed.testtype.IInvocationContextReceiver;
import com.android.tradefed.testtype.IMultiDeviceTest;
import com.android.tradefed.testtype.IRemoteTest;
import com.android.tradefed.testtype.IReportNotExecuted;
import com.android.tradefed.util.StreamUtil;
import com.android.tradefed.util.TimeUtil;

import com.google.common.collect.Sets;

import java.util.ArrayList;
import java.util.Collection;
import java.util.HashMap;
import java.util.Iterator;
import java.util.List;
import java.util.Map;
import java.util.Set;
import java.util.concurrent.CountDownLatch;

/**
 * Tests wrapper that allow to execute all the tests of a pool of tests. Tests can be shared by
 * another {@link TestsPoolPoller} so synchronization is required.
 *
 * <p>TODO: Add handling for token module/tests.
 */
public final class TestsPoolPoller
        implements IRemoteTest,
                IConfigurationReceiver,
                IDeviceTest,
                IBuildReceiver,
                IMultiDeviceTest,
                IInvocationContextReceiver,
                ISystemStatusCheckerReceiver,
                IMetricCollectorReceiver {

    private static final long WAIT_RECOVERY_TIME = 15 * 60 * 1000;

    private Collection<IRemoteTest> mGenericPool;
    private Collection<ITokenRequest> mTokenPool;
    private CountDownLatch mTracker;
    private Set<ITokenRequest> mRejectedToken;

    private ITestDevice mDevice;
    private IBuildInfo mBuildInfo;
    private IInvocationContext mContext;
    private Map<ITestDevice, IBuildInfo> mDeviceInfos;
    private IConfiguration mConfig;
    private List<ISystemStatusChecker> mSystemStatusCheckers;
    private List<IMetricCollector> mCollectors;

    private ILogRegistry mRegistry = null;

    /**
     * Ctor where the pool of {@link IRemoteTest} is provided.
     *
     * @param tests {@link IRemoteTest}s pool of all tests.
     * @param tracker a {@link CountDownLatch} shared to get the number of running poller.
     */
    public TestsPoolPoller(Collection<IRemoteTest> tests, CountDownLatch tracker) {
        mGenericPool = tests;
        mTracker = tracker;
    }

    public TestsPoolPoller(
            Collection<IRemoteTest> tests,
            Collection<ITokenRequest> tokenTests,
            CountDownLatch tracker) {
        this(tests, tracker);
        mTokenPool = tokenTests;
        mRejectedToken = Sets.newConcurrentHashSet();
    }

    /** Returns the first {@link IRemoteTest} from the pool or null if none remaining. */
    IRemoteTest poll() {
        return poll(false);
    }

    /** Returns the first {@link IRemoteTest} from the pool or null if none remaining. */
    private IRemoteTest poll(boolean reportNotExecuted) {
        if (mTokenPool != null) {
            synchronized (mTokenPool) {
                if (!mTokenPool.isEmpty()) {
                    Iterator<ITokenRequest> itr = mTokenPool.iterator();
                    while (itr.hasNext()) {
                        ITokenRequest test = itr.next();
                        if (reportNotExecuted) {
                            // Return to report not executed tests, regardless of if they can
                            // actually execute or not.
                            mRejectedToken.remove(test);
                            mTokenPool.remove(test);
                            return test;
                        }
                        if (mRejectedToken.contains(test)) {
                            // If the poller already rejected the tests once, do not re-evaluate.
                            continue;
                        }
                        Set<TokenProperty> tokens = test.getRequiredTokens();
                        if (tokens == null || tokens.isEmpty() || isSupported(tokens)) {
                            // No Token can run anywhere, or supported can run
                            mTokenPool.remove(test);
                            mRejectedToken.remove(test);
                            return test;
                        }

                        // Track as rejected
                        mRejectedToken.add(test);
                    }
                }
            }
        }
        synchronized (mGenericPool) {
            if (mGenericPool.isEmpty()) {
                return null;
            }
            IRemoteTest test = mGenericPool.iterator().next();
            mGenericPool.remove(test);
            return test;
        }
    }

    private ITokenRequest pollRejectedTokenModule() {
        if (mTokenPool == null) {
            return null;
        }
        synchronized (mTokenPool) {
            if (mRejectedToken.isEmpty()) {
                return null;
            }
            ITokenRequest test = mRejectedToken.iterator().next();
            mRejectedToken.remove(test);
            mTokenPool.remove(test);
            return test;
        }
    }

    /** {@inheritDoc} */
    @Override
    public void run(ITestInvocationListener listener) throws DeviceNotAvailableException {
        try {
            ITestInvocationListener listenerWithCollectors = listener;
            for (IMetricCollector collector : mCollectors) {
                listenerWithCollectors = collector.init(mContext, listenerWithCollectors);
            }
            while (true) {
                IRemoteTest test = poll();
                if (test == null) {
                    return;
                }
                if (test instanceof IBuildReceiver) {
                    ((IBuildReceiver) test).setBuild(mBuildInfo);
                }
                if (test instanceof IConfigurationReceiver) {
                    ((IConfigurationReceiver) test).setConfiguration(mConfig);
                }
                if (test instanceof IDeviceTest) {
                    ((IDeviceTest) test).setDevice(mDevice);
                }
                if (test instanceof IInvocationContextReceiver) {
                    ((IInvocationContextReceiver) test).setInvocationContext(mContext);
                }
                if (test instanceof IMultiDeviceTest) {
                    ((IMultiDeviceTest) test).setDeviceInfos(mDeviceInfos);
                }
                if (test instanceof ISystemStatusCheckerReceiver) {
                    ((ISystemStatusCheckerReceiver) test)
                            .setSystemStatusChecker(mSystemStatusCheckers);
                }
                IConfiguration validationConfig = new Configuration("validation", "validation");
                try {
                    // At this point only the <test> object needs to be validated for options, this
                    // ensures that the object is fine before running it.
                    validationConfig.setTest(test);
                    validationConfig.validateOptions(true);
                    // Run the test itself and prevent random exception from stopping the poller.
                    if (test instanceof IMetricCollectorReceiver) {
                        ((IMetricCollectorReceiver) test).setMetricCollectors(mCollectors);
                        // If test can receive collectors then let it handle the how to set them up
                        test.run(listener);
                    } else {
                        test.run(listenerWithCollectors);
                    }
                } catch (RuntimeException e) {
                    CLog.e(
                            "Caught an Exception in a test: %s. Proceeding to next test.",
                            test.getClass());
                    CLog.e(e);
                } catch (DeviceUnresponsiveException due) {
                    // being able to catch a DeviceUnresponsiveException here implies that recovery
                    // was successful, and test execution should proceed to next test.
                    CLog.w(
                            "Ignored DeviceUnresponsiveException because recovery was "
                                    + "successful, proceeding with next test. Stack trace:");
                    CLog.w(due);
                    CLog.w("Proceeding to the next test.");
                } catch (DeviceNotAvailableException dnae) {
                    HandleDeviceNotAvailable(listener, dnae, test);
                } catch (ConfigurationException e) {
                    CLog.w(
                            "Failed to validate the @options of test: %s. Proceeding to next test.",
                            test.getClass());
                    CLog.w(e);
                } finally {
                    validationConfig.cleanDynamicOptionFiles();
                }
            }
        } finally {
            mTracker.countDown();
            if (mTracker.getCount() == 0) {
                // If the last poller is also disconnected we want to know about the tests that
                // did not execute.
                reportNotExecuted(listener);
            }
        }
    }

    /**
     * Helper to wait for the device to maybe come back online, in that case we reboot it to refresh
     * the state and proceed with execution.
     */
    void HandleDeviceNotAvailable(
            ITestLogger logger, DeviceNotAvailableException originalException, IRemoteTest test)
            throws DeviceNotAvailableException {
        try {
            if (mDevice instanceof NestedRemoteDevice) {
                // If it's not the last device, reset it.
<<<<<<< HEAD
                if (((NestedRemoteDevice) mDevice).resetVirtualDevice(logger, mBuildInfo)) {
=======
                if (((NestedRemoteDevice) mDevice)
                        .resetVirtualDevice(logger, mBuildInfo, /* Collect the logs */ true)) {
>>>>>>> eb20ab84
                    CLog.d("Successful virtual device reset.");
                    return;
                }
                // Original exception will be thrown below
                CLog.e("Virtual device %s reset failed.", mDevice.getSerialNumber());
            } else if (mTracker.getCount() > 1) {
                CLog.d(
                        "Wait %s for device to maybe come back online.",
                        TimeUtil.formatElapsedTime(WAIT_RECOVERY_TIME));
                mDevice.waitForDeviceAvailable(WAIT_RECOVERY_TIME);
                mDevice.reboot();
                CLog.d("TestPoller was recovered after %s went offline", mDevice.getSerialNumber());
                return;
            }
        } catch (DeviceNotAvailableException e) {
            // ignore this exception
        }
        // We catch and rethrow in order to log that the poller associated with the device
        // that went offline is terminating.
        CLog.e(
                "Test %s threw DeviceNotAvailableException. Test poller associated with "
                        + "device %s is terminating.",
                test.getClass(), mDevice.getSerialNumber());
        // Log an event to track more easily the failure
        logDeviceEvent(
                EventType.SHARD_POLLER_EARLY_TERMINATION,
                mDevice.getSerialNumber(),
                originalException);
        throw originalException;
    }

    /** Go through the remaining IRemoteTest and report them as not executed. */
    private void reportNotExecuted(ITestInvocationListener listener) {
        // Report non-executed token test first
        ITokenRequest tokenTest = pollRejectedTokenModule();
        while (tokenTest != null) {
            if (tokenTest instanceof IReportNotExecuted) {
                String message =
                        String.format(
                                "Test did not run. No token '%s' matching it on any device.",
                                tokenTest.getRequiredTokens());
                ((IReportNotExecuted) tokenTest).reportNotExecuted(listener, message);
            } else {
                CLog.e(
                        "Could not report not executed tests from %s.",
                        tokenTest.getClass().getCanonicalName());
            }
            tokenTest = pollRejectedTokenModule();
        }
        // Report all remaining test
        IRemoteTest test = poll(true);
        while (test != null) {
            if (test instanceof IReportNotExecuted) {
                ((IReportNotExecuted) test).reportNotExecuted(listener);
            } else {
                CLog.e(
                        "Could not report not executed tests from %s.",
                        test.getClass().getCanonicalName());
            }
            test = poll(true);
        }
    }

    /** Helper to log the device events. */
    private void logDeviceEvent(EventType event, String serial, Throwable t) {
        Map<String, String> args = new HashMap<>();
        args.put("serial", serial);
        args.put("trace", StreamUtil.getStackTrace(t));
        getLogRegistry().logEvent(LogLevel.DEBUG, event, args);
    }

    private ILogRegistry getLogRegistry() {
        if (mRegistry != null) {
            return mRegistry;
        }
        return LogRegistry.getLogRegistry();
    }

    private boolean isSupported(Set<TokenProperty> requiredTokens) {
        for (TokenProperty prop : requiredTokens) {
            ITokenProvider provider = TokenProviderHelper.getTokenProvider(prop);
            if (provider == null) {
                CLog.e("No provider for token %s", prop);
                return false;
            }
            if (!provider.hasToken(mDevice, prop)) {
                return false;
            }
        }
        return true;
    }

    @VisibleForTesting
    public void setLogRegistry(ILogRegistry registry) {
        mRegistry = registry;
    }

    @Override
    public void setBuild(IBuildInfo buildInfo) {
        mBuildInfo = buildInfo;
    }

    @Override
    public void setDevice(ITestDevice device) {
        mDevice = device;
    }

    @Override
    public ITestDevice getDevice() {
        return mDevice;
    }

    @Override
    public void setInvocationContext(IInvocationContext invocationContext) {
        mContext = invocationContext;
    }

    @Override
    public void setDeviceInfos(Map<ITestDevice, IBuildInfo> deviceInfos) {
        mDeviceInfos = deviceInfos;
    }

    @Override
    public void setConfiguration(IConfiguration configuration) {
        mConfig = configuration;
    }

    @Override
    public void setSystemStatusChecker(List<ISystemStatusChecker> systemCheckers) {
        mSystemStatusCheckers = systemCheckers;
    }

    @Override
    public void setMetricCollectors(List<IMetricCollector> collectors) {
        mCollectors = collectors;
    }

    /** Get a copy of the pool of token tests. For testing only. */
    @VisibleForTesting
    List<ITokenRequest> getTokenPool() {
        if (mTokenPool == null) {
            return null;
        }
        synchronized (mTokenPool) {
            return new ArrayList<>(mTokenPool);
        }
    }
}<|MERGE_RESOLUTION|>--- conflicted
+++ resolved
@@ -267,12 +267,8 @@
         try {
             if (mDevice instanceof NestedRemoteDevice) {
                 // If it's not the last device, reset it.
-<<<<<<< HEAD
-                if (((NestedRemoteDevice) mDevice).resetVirtualDevice(logger, mBuildInfo)) {
-=======
                 if (((NestedRemoteDevice) mDevice)
                         .resetVirtualDevice(logger, mBuildInfo, /* Collect the logs */ true)) {
->>>>>>> eb20ab84
                     CLog.d("Successful virtual device reset.");
                     return;
                 }
