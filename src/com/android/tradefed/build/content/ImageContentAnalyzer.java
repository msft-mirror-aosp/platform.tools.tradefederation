/*
 * Copyright (C) 2023 The Android Open Source Project
 *
 * Licensed under the Apache License, Version 2.0 (the "License");
 * you may not use this file except in compliance with the License.
 * You may obtain a copy of the License at
 *
 *      http://www.apache.org/licenses/LICENSE-2.0
 *
 * Unless required by applicable law or agreed to in writing, software
 * distributed under the License is distributed on an "AS IS" BASIS,
 * WITHOUT WARRANTIES OR CONDITIONS OF ANY KIND, either express or implied.
 * See the License for the specific language governing permissions and
 * limitations under the License.
 */
package com.android.tradefed.build.content;

import com.android.tradefed.build.content.ArtifactDetails.ArtifactFileDescriptor;
import com.android.tradefed.build.content.ContentAnalysisContext.AnalysisMethod;
import com.android.tradefed.invoker.logger.InvocationMetricLogger;
import com.android.tradefed.invoker.logger.InvocationMetricLogger.InvocationMetricKey;
import com.android.tradefed.invoker.tracing.CloseableTraceScope;
import com.android.tradefed.log.LogUtil.CLog;
import com.android.tradefed.result.skipped.AnalysisHeuristic;

import build.bazel.remote.execution.v2.Digest;

import com.google.api.client.util.Joiner;

import java.util.ArrayList;
import java.util.List;
import java.util.stream.Collectors;

/** Analyzer for device image content analysis */
public class ImageContentAnalyzer {

    private final boolean presubmitMode;
    private final List<ContentAnalysisContext> contexts;
    private final AnalysisHeuristic mAnalysisLevel;

    public ImageContentAnalyzer(
            boolean presubmitMode,
            List<ContentAnalysisContext> contexts,
            AnalysisHeuristic analysisLevel) {
        this.presubmitMode = presubmitMode;
        this.contexts = contexts;
        this.mAnalysisLevel = analysisLevel;
    }

    /** Remove descriptors for files that do not impact the device image functionally */
    public static void normalizeDeviceImage(List<ArtifactFileDescriptor> allDescriptors) {
        // Remove all build.prop paths
        allDescriptors.removeIf(d -> d.path.endsWith("/build.prop"));
        allDescriptors.removeIf(d -> d.path.endsWith("/prop.default"));
        allDescriptors.removeIf(d -> d.path.endsWith("/default.prop"));
        // Remove all notices they don't change the image
        allDescriptors.removeIf(d -> d.path.endsWith("/etc/NOTICE.xml.gz"));
        // Remove build time flags, we will catch other files that are changing
        allDescriptors.removeIf(d -> d.path.endsWith("/etc/build_flags.json"));
        // Remove all IMAGES/ paths
        allDescriptors.removeIf(d -> d.path.startsWith("IMAGES/"));
        allDescriptors.removeIf(d -> d.path.startsWith("META/"));
        allDescriptors.removeIf(d -> d.path.startsWith("PREBUILT_IMAGES/"));
        allDescriptors.removeIf(d -> d.path.startsWith("RADIO/"));
    }

    public ContentAnalysisResults evaluate() {
        List<ContentAnalysisContext> activeContexts = new ArrayList<>(contexts);
        try (CloseableTraceScope ignored = new CloseableTraceScope("image_analysis")) {
            if (presubmitMode) {
                for (ContentAnalysisContext context : contexts) {
                    if (context.contentInformation() != null
                            && context.contentInformation().currentBuildId != null
                            && !context.contentInformation().currentBuildId.startsWith("P")) {
                        activeContexts.remove(context);
                        CLog.d(
                                "Removing context '%s' from content analysis in presubmit as it's"
                                        + " not a moving head.",
                                context.contentEntry());
                    }
                }
            }
            List<ContentAnalysisContext> buildKeyAnalysis =
                    activeContexts.stream()
                            .filter(
                                    c ->
                                            (AnalysisMethod.BUILD_KEY.equals(c.analysisMethod())
                                                    || AnalysisMethod.DEVICE_IMAGE.equals(
                                                            c.analysisMethod())))
                            .collect(Collectors.toList());
            ContentAnalysisResults results = new ContentAnalysisResults();
            for (ContentAnalysisContext context : buildKeyAnalysis) {
                switch (context.analysisMethod()) {
                    case BUILD_KEY:
                        boolean hasChanged = buildKeyAnalysis(context);
                        if (hasChanged) {
                            CLog.d(
                                    "build key '%s' has changed or couldn't be evaluated.",
                                    context.contentEntry());
                            results.addChangedBuildKey(1);
                            InvocationMetricLogger.addInvocationMetrics(
                                    InvocationMetricKey.BUILD_KEY_WITH_DIFFS, 1);
                        } else {
                            CLog.d(
                                    "build key '%s' was unchanged.",
                                    context.contentEntry());
                        }
                        results.addImageDigestMapping(
                                context.contentEntry(), DeviceMerkleTree.buildFromContext(context));
                        break;
                    case DEVICE_IMAGE:
                        long changeCount = deviceImageAnalysis(context);
                        if (changeCount > 0) {
                            CLog.d("device image '%s' has changed.", context.contentEntry());
                            results.addDeviceImageChanges(changeCount);
                        }
                        Digest imageDigest = DeviceMerkleTree.buildFromContext(context);
                        if (imageDigest != null) {
                            InvocationMetricLogger.addInvocationMetrics(
                                    InvocationMetricKey.DEVICE_IMAGE_HASH, imageDigest.getHash());
                        }
                        results.addImageDigestMapping(
<<<<<<< HEAD
                                "device_image", DeviceMerkleTree.buildFromContext(context));
=======
                                SuiteResultCacheUtil.DEVICE_IMAGE_KEY, imageDigest);
>>>>>>> b051fab3
                        break;
                    default:
                        break;
                }
            }
            return results;
        }
    }

    /** Returns true if the analysis has differences */
    private boolean buildKeyAnalysis(ContentAnalysisContext context) {
        if (context.abortAnalysis()) {
            CLog.w(
                    "Analysis was aborted for build key %s: %s",
                    context.contentEntry(), context.abortReason());
            return true;
        }
        try {
            List<ArtifactFileDescriptor> diffs =
                    TestContentAnalyzer.analyzeContentDiff(
                            context.contentInformation(), context.contentEntry());
            if (diffs == null) {
                return true;
            }
            // Remove paths that are ignored
            diffs.removeIf(d -> context.ignoredChanges().contains(d.path));
            return !diffs.isEmpty();
        } catch (RuntimeException e) {
            CLog.e(e);
        }
        return true;
    }

    // Analyze the target files as proxy for the device image
    private long deviceImageAnalysis(ContentAnalysisContext context) {
        if (context.abortAnalysis()) {
            CLog.w(
                    "Analysis was aborted for build key %s: %s",
                    context.contentEntry(), context.abortReason());
            InvocationMetricLogger.addInvocationMetrics(
                    InvocationMetricKey.ABORT_CONTENT_ANALYSIS, 1);
            return 1; // In case of abort, skew toward image changing
        }
        try {
            List<ArtifactFileDescriptor> diffs =
                    TestContentAnalyzer.analyzeContentDiff(
                            context.contentInformation(), context.contentEntry());
            // Remove paths that are ignored
            diffs.removeIf(d -> context.ignoredChanges().contains(d.path));
            normalizeDeviceImage(diffs);
            if (mAnalysisLevel.ordinal() >= AnalysisHeuristic.REMOVE_EXEMPTION.ordinal()) {
                boolean removed = false;
                // b/335722003
                boolean ota4k =
                        diffs.removeIf(d -> d.path.endsWith("/boot_otas/boot_ota_4k.zip"));
                boolean ota16k =
                        diffs.removeIf(d -> d.path.endsWith("/boot_otas/boot_ota_16k.zip"));
                if (ota4k || ota16k) {
                    removed = true;
                }
                if (removed) {
                    InvocationMetricLogger.addInvocationMetrics(
                            InvocationMetricKey.DEVICE_IMAGE_USED_HEURISTIC, mAnalysisLevel.name());
                }
            }
            if (diffs.isEmpty()) {
                CLog.d("Device image from '%s' is unchanged", context.contentEntry());
            } else {
                List<String> paths = diffs.stream().map(d -> d.path).collect(Collectors.toList());
                InvocationMetricLogger.addInvocationMetrics(
                        InvocationMetricKey.DEVICE_IMAGE_FILE_CHANGES, Joiner.on(',').join(paths));
            }
            return diffs.size();
        } catch (RuntimeException e) {
            CLog.e(e);
        }
        return 1; // In case of error, skew toward image changing
    }
}<|MERGE_RESOLUTION|>--- conflicted
+++ resolved
@@ -22,6 +22,7 @@
 import com.android.tradefed.invoker.tracing.CloseableTraceScope;
 import com.android.tradefed.log.LogUtil.CLog;
 import com.android.tradefed.result.skipped.AnalysisHeuristic;
+import com.android.tradefed.testtype.suite.SuiteResultCacheUtil;
 
 import build.bazel.remote.execution.v2.Digest;
 
@@ -120,11 +121,7 @@
                                     InvocationMetricKey.DEVICE_IMAGE_HASH, imageDigest.getHash());
                         }
                         results.addImageDigestMapping(
-<<<<<<< HEAD
-                                "device_image", DeviceMerkleTree.buildFromContext(context));
-=======
                                 SuiteResultCacheUtil.DEVICE_IMAGE_KEY, imageDigest);
->>>>>>> b051fab3
                         break;
                     default:
                         break;
