--- conflicted
+++ resolved
@@ -1381,21 +1381,6 @@
                     device.executeShellV2Command("dumpsys window displays | grep mCurrentFocus");
             if (CommandStatus.SUCCESS.equals(dumpsysCmdOut.getStatus())
                     && !dumpsysCmdOut.getStdout().contains("setupwizard")) {
-<<<<<<< HEAD
-                // Additionally check the launcher package name
-                CommandResult pkgCmdOut =
-                        device.executeShellV2Command(
-                                "adb shell cmd package resolve-activity"
-                                        + " -c android.intent.category.HOME"
-                                        + " -a android.intent.action.MAIN");
-                if (CommandStatus.SUCCESS.equals(pkgCmdOut.getStatus())
-                        && !pkgCmdOut
-                                .getStdout()
-                                .contains("packageName=com.google.android.setupwizard")) {
-                    CLog.d("Setup wizard is dismissed.");
-                    CLog.d("Dumpsys cmd output: %s", dumpsysCmdOut.getStdout());
-                    CLog.d("Package cmd output: %s", pkgCmdOut.getStdout());
-=======
                 if (mCheckLauncherPackageName) {
                     // Additionally check the launcher package name
                     CommandResult pkgCmdOut =
@@ -1427,7 +1412,6 @@
                     }
                 } else {
                     CLog.d("Setup wizard is dismissed.");
->>>>>>> b051fab3
                     dismissed = true;
                     break;
                 }
