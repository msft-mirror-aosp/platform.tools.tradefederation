--- conflicted
+++ resolved
@@ -65,11 +65,8 @@
  */
 public class TradefedSandbox implements ISandbox {
 
-<<<<<<< HEAD
-=======
     private static final String SANDBOX_PREFIX = "sandbox-";
 
->>>>>>> eb20ab84
     private File mStdoutFile = null;
     private File mStderrFile = null;
     private OutputStream mStdout = null;
@@ -139,7 +136,6 @@
         try (InputStreamSource configFile = new FileInputStreamSource(mSerializedConfiguration)) {
             logger.testLog("sandbox-config", LogDataType.XML, configFile);
         }
-<<<<<<< HEAD
 
         boolean joinResult = false;
         long waitTime = getSandboxOptions(config).getWaitForEventsTimeout();
@@ -149,17 +145,6 @@
             joinResult = mEventParser.joinReceiver(waitTime);
         }
 
-=======
-
-        boolean joinResult = false;
-        long waitTime = getSandboxOptions(config).getWaitForEventsTimeout();
-        if (mProtoReceiver != null) {
-            joinResult = mProtoReceiver.joinReceiver(waitTime);
-        } else {
-            joinResult = mEventParser.joinReceiver(waitTime);
-        }
-
->>>>>>> eb20ab84
         if (!joinResult) {
             if (!failedStatus) {
                 result.setStatus(CommandStatus.EXCEPTION);
@@ -313,23 +298,15 @@
             String commandLine = config.getCommandLine();
             if (getSandboxOptions(config).shouldUseProtoReporter()) {
                 mProtoReceiver =
-<<<<<<< HEAD
-                        new StreamProtoReceiver(listener, context, false, false, "sandbox-");
-=======
                         new StreamProtoReceiver(listener, context, false, false, SANDBOX_PREFIX);
->>>>>>> eb20ab84
                 // Force the child to the same mode as the parent.
                 commandLine = commandLine + " --" + SandboxOptions.USE_PROTO_REPORTER;
             } else {
                 mEventParser = new SubprocessTestResultsParser(listener, true, context);
                 commandLine = commandLine + " --no-" + SandboxOptions.USE_PROTO_REPORTER;
             }
-<<<<<<< HEAD
-            String[] args = QuotationAwareTokenizer.tokenizeLine(commandLine);
-=======
             String[] args =
                     QuotationAwareTokenizer.tokenizeLine(commandLine, /* No Logging */ false);
->>>>>>> eb20ab84
             mGlobalConfig = dumpGlobalConfig(config, new HashSet<>());
             try (InputStreamSource source = new FileInputStreamSource(mGlobalConfig)) {
                 listener.testLog("sandbox-global-config", LogDataType.XML, source);
