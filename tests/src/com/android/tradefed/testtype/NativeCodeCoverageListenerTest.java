--- conflicted
+++ resolved
@@ -90,19 +90,13 @@
     @Before
     public void setUp() throws ConfigurationException {
         MockitoAnnotations.initMocks(this);
-<<<<<<< HEAD
-
-=======
         mCodeCoverageListener = new NativeCodeCoverageListener(mMockDevice, mFakeListener);
->>>>>>> 5bf5d881
         mCoverageOptions = new CoverageOptions();
         mCoverageOptionsSetter = new OptionSetter(mCoverageOptions);
     }
 
     @Test
     public void test_logsCoverageZip() throws DeviceNotAvailableException, IOException {
-        mCodeCoverageListener = new NativeCodeCoverageListener(mMockDevice, mFakeListener);
-
         // Setup mocks to write the coverage measurement to the file.
         doReturn(true).when(mMockDevice).enableAdbRoot();
         File tarGz =
@@ -141,8 +135,6 @@
 
     @Test
     public void testNoCoverageFiles_logsEmptyZip() throws DeviceNotAvailableException, IOException {
-        mCodeCoverageListener = new NativeCodeCoverageListener(mMockDevice, mFakeListener);
-
         doReturn(true).when(mMockDevice).enableAdbRoot();
         doReturn(createTarGz(ImmutableMap.of())).when(mMockDevice).pullFile(anyString());
 
@@ -211,14 +203,8 @@
 
     @Test
     public void testFailure_unableToPullFile() throws DeviceNotAvailableException {
-        mCodeCoverageListener = new NativeCodeCoverageListener(mMockDevice, mFakeListener);
-
         // Setup mocks.
         doReturn(true).when(mMockDevice).enableAdbRoot();
-<<<<<<< HEAD
-
-=======
->>>>>>> 5bf5d881
         // Simulate a test run.
         mCodeCoverageListener.testRunStarted(RUN_NAME, TEST_COUNT);
 
