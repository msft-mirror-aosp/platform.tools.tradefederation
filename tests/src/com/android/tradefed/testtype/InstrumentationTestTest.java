--- conflicted
+++ resolved
@@ -18,10 +18,7 @@
 
 import static com.google.common.truth.Truth.assertThat;
 
-<<<<<<< HEAD
-=======
 import static org.junit.Assert.assertEquals;
->>>>>>> eb20ab84
 import static org.junit.Assert.assertFalse;
 import static org.junit.Assert.assertTrue;
 import static org.junit.Assert.fail;
@@ -511,21 +508,11 @@
 
     /** Verify that all tests are re-run when there is a failure during a coverage run. */
     @Test
-<<<<<<< HEAD
-    public void testRun_mergedCoverage()
-            throws ConfigurationException, DeviceNotAvailableException {
-=======
     public void testRun_mergedCoverage() throws DeviceNotAvailableException {
->>>>>>> eb20ab84
         mInstrumentationTest.setRerunMode(true);
         mInstrumentationTest.setCoverage(true);
         mInstrumentationTest.setMergeCoverageMeasurements(true);
 
-<<<<<<< HEAD
-        Collection<TestDescription> expectedTests = ImmutableList.of(TEST1, TEST2);
-
-=======
->>>>>>> eb20ab84
         // Mock collected tests
         RunInstrumentationTestsAnswer runTests =
                 (runner, listener) -> {
